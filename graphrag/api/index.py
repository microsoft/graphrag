# Copyright (c) 2024 Microsoft Corporation.
# Licensed under the MIT License

"""
Indexing API for GraphRAG.

WARNING: This API is under development and may undergo changes in future releases.
Backwards compatibility is not guaranteed at this time.
"""

import logging

from graphrag.cache.noop_pipeline_cache import NoopPipelineCache
from graphrag.callbacks.reporting import create_pipeline_reporter
from graphrag.callbacks.workflow_callbacks import WorkflowCallbacks
from graphrag.config.enums import CacheType, IndexingMethod
from graphrag.config.models.graph_rag_config import GraphRagConfig
from graphrag.index.run.run_workflows import run_workflows
from graphrag.index.typing import PipelineRunResult
from graphrag.logger.base import ProgressLogger
from graphrag.utils.api import get_workflows_list

log = logging.getLogger(__name__)


async def build_index(
    config: GraphRagConfig,
    method: IndexingMethod = IndexingMethod.Standard,
    memory_profile: bool = False,
    callbacks: list[WorkflowCallbacks] | None = None,
    progress_logger: ProgressLogger | None = None,
) -> list[PipelineRunResult]:
    """Run the pipeline with the given configuration.

    Parameters
    ----------
    config : GraphRagConfig
        The configuration.
    method : IndexingMethod default=IndexingMethod.Standard
        Styling of indexing to perform (full LLM, NLP + LLM, etc.).
    memory_profile : bool
        Whether to enable memory profiling.
    callbacks : list[WorkflowCallbacks] | None default=None
        A list of callbacks to register.
    progress_logger : ProgressLogger | None default=None
        The progress logger.

    Returns
    -------
    list[PipelineRunResult]
        The list of pipeline run results
    """
    is_update_run = bool(config.update_index_output)

    pipeline_cache = (
        NoopPipelineCache() if config.cache.type == CacheType.none is None else None
    )
    # create a pipeline reporter and add to any additional callbacks
    # TODO: remove the type ignore once the new config engine has been refactored
    callbacks = callbacks or []
    callbacks.append(create_pipeline_reporter(config.reporting, None))  # type: ignore
    outputs: list[PipelineRunResult] = []

    if memory_profile:
        log.warning("New pipeline does not yet support memory profiling.")

<<<<<<< HEAD
    workflows = _get_workflows_list(config, method)

    log.info("Running workflows: %s", workflows)
=======
    workflows = get_workflows_list(config)
>>>>>>> 1bbce33f

    async for output in run_workflows(
        workflows,
        config,
        cache=pipeline_cache,
        callbacks=callbacks,
        logger=progress_logger,
        is_update_run=is_update_run,
    ):
        outputs.append(output)
        if progress_logger:
            if output.errors and len(output.errors) > 0:
                progress_logger.error(output.workflow)
            else:
                progress_logger.success(output.workflow)
            progress_logger.info(str(output.result))

<<<<<<< HEAD
    return outputs


def _get_workflows_list(config: GraphRagConfig, method: IndexingMethod) -> list[str]:
    log.info("Getting workflow list for indexing method: %s", method)
    if config.workflows:
        return config.workflows
    match method:
        case IndexingMethod.Standard:
            return [
                "create_base_text_units",
                "create_final_documents",
                "extract_graph",
                "compute_communities",
                "create_final_entities",
                "create_final_relationships",
                "create_final_nodes",
                "create_final_communities",
                *(
                    ["create_final_covariates"]
                    if config.claim_extraction.enabled
                    else []
                ),
                "create_final_text_units",
                "create_final_community_reports",
                "generate_text_embeddings",
            ]
        case IndexingMethod.Fast:
            return [
                "create_base_text_units",
                "create_final_documents",
                "extract_graph_nlp",
                "compute_communities",
                "create_final_entities",
                "create_final_relationships",
                "create_final_nodes",
                "create_final_communities",
                "create_final_text_units",
                "create_final_community_reports_text",
            ]
=======
    return outputs
>>>>>>> 1bbce33f
<|MERGE_RESOLUTION|>--- conflicted
+++ resolved
@@ -64,13 +64,7 @@
     if memory_profile:
         log.warning("New pipeline does not yet support memory profiling.")
 
-<<<<<<< HEAD
-    workflows = _get_workflows_list(config, method)
-
-    log.info("Running workflows: %s", workflows)
-=======
     workflows = get_workflows_list(config)
->>>>>>> 1bbce33f
 
     async for output in run_workflows(
         workflows,
@@ -88,47 +82,4 @@
                 progress_logger.success(output.workflow)
             progress_logger.info(str(output.result))
 
-<<<<<<< HEAD
-    return outputs
-
-
-def _get_workflows_list(config: GraphRagConfig, method: IndexingMethod) -> list[str]:
-    log.info("Getting workflow list for indexing method: %s", method)
-    if config.workflows:
-        return config.workflows
-    match method:
-        case IndexingMethod.Standard:
-            return [
-                "create_base_text_units",
-                "create_final_documents",
-                "extract_graph",
-                "compute_communities",
-                "create_final_entities",
-                "create_final_relationships",
-                "create_final_nodes",
-                "create_final_communities",
-                *(
-                    ["create_final_covariates"]
-                    if config.claim_extraction.enabled
-                    else []
-                ),
-                "create_final_text_units",
-                "create_final_community_reports",
-                "generate_text_embeddings",
-            ]
-        case IndexingMethod.Fast:
-            return [
-                "create_base_text_units",
-                "create_final_documents",
-                "extract_graph_nlp",
-                "compute_communities",
-                "create_final_entities",
-                "create_final_relationships",
-                "create_final_nodes",
-                "create_final_communities",
-                "create_final_text_units",
-                "create_final_community_reports_text",
-            ]
-=======
-    return outputs
->>>>>>> 1bbce33f
+    return outputs