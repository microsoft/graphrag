# Copyright (c) 2024 Microsoft Corporation.
# Licensed under the MIT License

"""
Indexing API for GraphRAG.

WARNING: This API is under development and may undergo changes in future releases.
Backwards compatibility is not guaranteed at this time.
"""

import logging

from graphrag.cache.noop_pipeline_cache import NoopPipelineCache
from graphrag.callbacks.reporting import create_pipeline_reporter
from graphrag.callbacks.workflow_callbacks import WorkflowCallbacks
from graphrag.config.enums import CacheType, IndexingMethod
from graphrag.config.models.graph_rag_config import GraphRagConfig
from graphrag.index.run.run_workflows import run_workflows
from graphrag.index.typing import PipelineRunResult
from graphrag.logger.base import ProgressLogger

log = logging.getLogger(__name__)


async def build_index(
    config: GraphRagConfig,
<<<<<<< HEAD
    method: IndexingMethod = IndexingMethod.Standard,
    run_id: str = "",
    is_resume_run: bool = False,
=======
>>>>>>> c644338b
    memory_profile: bool = False,
    callbacks: list[WorkflowCallbacks] | None = None,
    progress_logger: ProgressLogger | None = None,
) -> list[PipelineRunResult]:
    """Run the pipeline with the given configuration.

    Parameters
    ----------
    config : GraphRagConfig
        The configuration.
    memory_profile : bool
        Whether to enable memory profiling.
    callbacks : list[WorkflowCallbacks] | None default=None
        A list of callbacks to register.
    progress_logger : ProgressLogger | None default=None
        The progress logger.

    Returns
    -------
    list[PipelineRunResult]
        The list of pipeline run results
    """
    is_update_run = bool(config.update_index_output)

    pipeline_cache = (
        NoopPipelineCache() if config.cache.type == CacheType.none is None else None
    )
    # create a pipeline reporter and add to any additional callbacks
    # TODO: remove the type ignore once the new config engine has been refactored
    callbacks = callbacks or []
    callbacks.append(create_pipeline_reporter(config.reporting, None))  # type: ignore
    outputs: list[PipelineRunResult] = []

    if memory_profile:
        log.warning("New pipeline does not yet support memory profiling.")

    workflows = _get_workflows_list(config, method)

    log.info("Running workflows: %s", workflows)

    async for output in run_workflows(
        workflows,
        config,
        cache=pipeline_cache,
        callbacks=callbacks,
        logger=progress_logger,
        is_update_run=is_update_run,
    ):
        outputs.append(output)
        if progress_logger:
            if output.errors and len(output.errors) > 0:
                progress_logger.error(output.workflow)
            else:
                progress_logger.success(output.workflow)
            progress_logger.info(str(output.result))

    return outputs


def _get_workflows_list(config: GraphRagConfig, method: IndexingMethod) -> list[str]:
    log.info("Getting workflow list for indexing method: %s", method)
    match method:
        case IndexingMethod.Standard:
            return [
                "create_base_text_units",
                "create_final_documents",
                "extract_graph",
                "compute_communities",
                "create_final_entities",
                "create_final_relationships",
                "create_final_nodes",
                "create_final_communities",
                *(
                    ["create_final_covariates"]
                    if config.claim_extraction.enabled
                    else []
                ),
                "create_final_text_units",
                "create_final_community_reports",
                "generate_text_embeddings",
            ]
        case IndexingMethod.Fast:
            return [
                "create_base_text_units",
                "create_final_documents",
                "extract_graph_nlp",
                "compute_communities",
                "create_final_entities",
                "create_final_relationships",
                "create_final_nodes",
                "create_final_communities",
                "create_final_text_units",
                "create_final_community_reports_text",
            ]<|MERGE_RESOLUTION|>--- conflicted
+++ resolved
@@ -24,12 +24,7 @@
 
 async def build_index(
     config: GraphRagConfig,
-<<<<<<< HEAD
     method: IndexingMethod = IndexingMethod.Standard,
-    run_id: str = "",
-    is_resume_run: bool = False,
-=======
->>>>>>> c644338b
     memory_profile: bool = False,
     callbacks: list[WorkflowCallbacks] | None = None,
     progress_logger: ProgressLogger | None = None,
