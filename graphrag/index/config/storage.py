--- conflicted
+++ resolved
@@ -50,16 +50,11 @@
     )
     """The blob storage connection string for the storage."""
 
-<<<<<<< HEAD
     container_name: str = pydantic_Field(
-=======
-    container_name: str = Field(
->>>>>>> 1a13e0fd
         description="The container name for storage", default=""
     )
     """The container name for storage."""
 
-<<<<<<< HEAD
     base_dir: str = pydantic_Field(
         description="The base directory for the storage.", default=""
     )
@@ -67,15 +62,6 @@
 
     storage_account_blob_url: str = pydantic_Field(
         description="The storage account blob url.", default=""
-=======
-    base_dir: str | None = Field(
-        description="The base directory for the storage.", default=None
-    )
-    """The base directory for the storage."""
-
-    storage_account_blob_url: str | None = Field(
-        description="The storage account blob url.", default=None
->>>>>>> 1a13e0fd
     )
     """The storage account blob url."""
 
