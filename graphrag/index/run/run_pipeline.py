--- conflicted
+++ resolved
@@ -16,12 +16,7 @@
 from graphrag.index.typing.context import PipelineRunContext
 from graphrag.index.typing.pipeline import Pipeline
 from graphrag.index.typing.pipeline_run_result import PipelineRunResult
-<<<<<<< HEAD
 from graphrag.index.update.incremental_index import get_delta_docs
-=======
-from graphrag.logger.base import ProgressLogger
-from graphrag.logger.progress import Progress
->>>>>>> 1df89727
 from graphrag.storage.pipeline_storage import PipelineStorage
 from graphrag.utils.api import create_cache_from_config, create_storage_from_config
 from graphrag.utils.storage import load_table_from_storage, write_table_to_storage
@@ -42,11 +37,6 @@
     output_storage = create_storage_from_config(config.output)
     cache = create_cache_from_config(config.cache, root_dir)
 
-<<<<<<< HEAD
-    dataset = await create_input(config.input, root_dir)
-
-=======
->>>>>>> 1df89727
     # load existing state in case any workflows are stateful
     state_json = await output_storage.get("context.json")
     state = json.loads(state_json) if state_json else {}
@@ -64,18 +54,6 @@
         previous_storage = timestamped_storage.child("previous")
         await _copy_previous_output(output_storage, previous_storage)
 
-<<<<<<< HEAD
-            # Run the pipeline on the new documents
-            async for table in _run_pipeline(
-                pipeline=pipeline,
-                config=config,
-                dataset=delta_dataset.new_inputs,
-                context=context,
-            ):
-                yield table
-
-            logger.info("Finished running workflows on new documents.")
-=======
         state["update_timestamp"] = update_timestamp
 
         context = create_run_context(
@@ -87,7 +65,6 @@
             state=state,
             progress_logger=logger,
         )
->>>>>>> 1df89727
 
     else:
         logger.info("Running standard indexing.")
@@ -101,44 +78,25 @@
             progress_logger=logger,
         )
 
-<<<<<<< HEAD
-        async for table in _run_pipeline(
-            pipeline=pipeline,
-            config=config,
-            dataset=dataset,
-            context=context,
-        ):
-            yield table
-=======
     async for table in _run_pipeline(
         pipeline=pipeline,
         config=config,
-        logger=logger,
         context=context,
     ):
         yield table
->>>>>>> 1df89727
 
 
 async def _run_pipeline(
     pipeline: Pipeline,
     config: GraphRagConfig,
-<<<<<<< HEAD
     dataset: pd.DataFrame,
-=======
-    logger: ProgressLogger,
->>>>>>> 1df89727
     context: PipelineRunContext,
 ) -> AsyncIterable[PipelineRunResult]:
     start_time = time.time()
 
-<<<<<<< HEAD
     logger.info("Final # of rows loaded: %s", len(dataset))
     context.stats.num_documents = len(dataset)
-    last_workflow = "starting documents"
-=======
     last_workflow = "<startup>"
->>>>>>> 1df89727
 
     try:
         await _dump_json(context)
@@ -154,13 +112,10 @@
                 workflow=name, result=result.result, state=context.state, errors=None
             )
             context.stats.workflows[name] = {"overall": time.time() - work_time}
-<<<<<<< HEAD
-=======
             if result.stop:
                 logger.info("Halting pipeline at workflow request")
                 break
 
->>>>>>> 1df89727
         context.stats.total_runtime = time.time() - start_time
         logger.info("Indexing pipeline complete.")
         await _dump_json(context)
