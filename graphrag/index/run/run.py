# Copyright (c) 2024 Microsoft Corporation.
# Licensed under the MIT License

"""Different methods to run the pipeline."""

import gc
import logging
import time
import traceback
from collections.abc import AsyncIterable
from pathlib import Path
from typing import cast

import pandas as pd
from datashaper import NoopVerbCallbacks, WorkflowCallbacks

from graphrag.callbacks.console_workflow_callbacks import ConsoleWorkflowCallbacks
from graphrag.index.cache import PipelineCache
from graphrag.index.config import (
    PipelineConfig,
    PipelineWorkflowReference,
    PipelineWorkflowStep,
)
from graphrag.index.emit import TableEmitterType, create_table_emitters
from graphrag.index.load_pipeline_config import load_pipeline_config
from graphrag.index.run.cache import _create_cache
from graphrag.index.run.postprocess import (
    _create_postprocess_steps,
    _run_post_process_steps,
)
from graphrag.index.run.profiling import _dump_stats
from graphrag.index.run.utils import (
    _apply_substitutions,
    _create_input,
    _create_reporter,
    _validate_dataset,
    create_run_context,
)
from graphrag.index.run.workflow import (
    _create_callback_chain,
    _process_workflow,
)
from graphrag.index.storage import PipelineStorage
from graphrag.index.typing import PipelineRunResult

# Register all verbs
from graphrag.index.update.dataframes import get_delta_docs, update_dataframe_outputs
from graphrag.index.workflows import (
    VerbDefinitions,
    WorkflowDefinitions,
    load_workflows,
)
from graphrag.logging import (
    NullProgressReporter,
    ProgressReporter,
)
from graphrag.utils.storage import _create_storage

log = logging.getLogger(__name__)


async def run_pipeline_with_config(
    config_or_path: PipelineConfig | str,
    workflows: list[PipelineWorkflowReference] | None = None,
    dataset: pd.DataFrame | None = None,
    storage: PipelineStorage | None = None,
    update_index_storage: PipelineStorage | None = None,
    cache: PipelineCache | None = None,
    callbacks: WorkflowCallbacks | None = None,
    progress_reporter: ProgressReporter | None = None,
    input_post_process_steps: list[PipelineWorkflowStep] | None = None,
    additional_verbs: VerbDefinitions | None = None,
    additional_workflows: WorkflowDefinitions | None = None,
    emit: list[TableEmitterType] | None = None,
    memory_profile: bool = False,
    run_id: str | None = None,
    is_resume_run: bool = False,
    is_update_run: bool = False,
    **_kwargs: dict,
) -> AsyncIterable[PipelineRunResult]:
    """Run a pipeline with the given config.

    Args:
        - config_or_path - The config to run the pipeline with
        - workflows - The workflows to run (this overrides the config)
        - dataset - The dataset to run the pipeline on (this overrides the config)
        - storage - The storage to use for the pipeline (this overrides the config)
        - cache - The cache to use for the pipeline (this overrides the config)
        - reporter - The reporter to use for the pipeline (this overrides the config)
        - input_post_process_steps - The post process steps to run on the input data (this overrides the config)
        - additional_verbs - The custom verbs to use for the pipeline.
        - additional_workflows - The custom workflows to use for the pipeline.
        - emit - The table emitters to use for the pipeline.
        - memory_profile - Whether or not to profile the memory.
        - run_id - The run id to start or resume from.
    """
    if isinstance(config_or_path, str):
        log.info("Running pipeline with config %s", config_or_path)
    else:
        log.info("Running pipeline")

    run_id = run_id or time.strftime("%Y%m%d-%H%M%S")
    config = load_pipeline_config(config_or_path)
    config = _apply_substitutions(config, run_id)
    root_dir = config.root_dir or ""

    progress_reporter = progress_reporter or NullProgressReporter()
<<<<<<< HEAD
    storage = storage or _create_storage(config.storage, root_dir=root_dir)

    if is_update_run:
        update_index_storage = update_index_storage or _create_storage(
            config.update_index_storage, root_dir=root_dir
        )

=======
    storage = storage or _create_storage(config.storage, root_dir=Path(root_dir))
>>>>>>> d6e6f5c0
    cache = cache or _create_cache(config.cache, root_dir)
    callbacks = callbacks or _create_reporter(config.reporting, root_dir)
    dataset = (
        dataset
        if dataset is not None
        else await _create_input(config.input, progress_reporter, root_dir)
    )

    post_process_steps = input_post_process_steps or _create_postprocess_steps(
        config.input
    )
    workflows = workflows or config.workflows

    if dataset is None:
        msg = "No dataset provided!"
        raise ValueError(msg)

    if is_update_run and update_index_storage:
        delta_dataset = await get_delta_docs(dataset, storage)

        delta_storage = update_index_storage.child("delta")

        # Run the pipeline on the new documents
        tables_dict = {}
        async for table in run_pipeline(
            workflows=workflows,
            dataset=delta_dataset.new_inputs,
            storage=delta_storage,
            cache=cache,
            callbacks=callbacks,
            input_post_process_steps=post_process_steps,
            memory_profile=memory_profile,
            additional_verbs=additional_verbs,
            additional_workflows=additional_workflows,
            progress_reporter=progress_reporter,
            emit=emit,
            is_resume_run=False,
        ):
            tables_dict[table.workflow] = table.result

        await update_dataframe_outputs(
            dataframe_dict=tables_dict,
            storage=storage,
            update_storage=update_index_storage,
            config=config,
            cache=cache,
            callbacks=NoopVerbCallbacks(),
        )

    else:
        async for table in run_pipeline(
            workflows=workflows,
            dataset=dataset,
            storage=storage,
            cache=cache,
            callbacks=callbacks,
            input_post_process_steps=post_process_steps,
            memory_profile=memory_profile,
            additional_verbs=additional_verbs,
            additional_workflows=additional_workflows,
            progress_reporter=progress_reporter,
            emit=emit,
            is_resume_run=is_resume_run,
        ):
            yield table


async def run_pipeline(
    workflows: list[PipelineWorkflowReference],
    dataset: pd.DataFrame,
    storage: PipelineStorage | None = None,
    cache: PipelineCache | None = None,
    callbacks: WorkflowCallbacks | None = None,
    progress_reporter: ProgressReporter | None = None,
    input_post_process_steps: list[PipelineWorkflowStep] | None = None,
    additional_verbs: VerbDefinitions | None = None,
    additional_workflows: WorkflowDefinitions | None = None,
    emit: list[TableEmitterType] | None = None,
    memory_profile: bool = False,
    is_resume_run: bool = False,
    **_kwargs: dict,
) -> AsyncIterable[PipelineRunResult]:
    """Run the pipeline.

    Args:
        - workflows - The workflows to run
        - dataset - The dataset to run the pipeline on, specifically a dataframe with the following columns at a minimum:
            - id - The id of the document
            - text - The text of the document
            - title - The title of the document
            These must exist after any post process steps are run if there are any!
        - storage - The storage to use for the pipeline
        - cache - The cache to use for the pipeline
        - reporter - The reporter to use for the pipeline
        - input_post_process_steps - The post process steps to run on the input data
        - additional_verbs - The custom verbs to use for the pipeline
        - additional_workflows - The custom workflows to use for the pipeline
        - debug - Whether or not to run in debug mode
    Returns:
        - output - An iterable of workflow results as they complete running, as well as any errors that occur
    """
    start_time = time.time()

    context = create_run_context(storage=storage, cache=cache, stats=None)

    progress_reporter = progress_reporter or NullProgressReporter()
    callbacks = callbacks or ConsoleWorkflowCallbacks()
    callbacks = _create_callback_chain(callbacks, progress_reporter)
    # TODO: This default behavior is already defined at the API level. Update tests
    # of this function to pass in an emit type before removing this default setting.
    emit = emit or [TableEmitterType.Parquet]
    emitters = create_table_emitters(
        emit,
        context.storage,
        lambda e, s, d: cast(WorkflowCallbacks, callbacks).on_error(
            "Error emitting table", e, s, d
        ),
    )
    loaded_workflows = load_workflows(
        workflows,
        additional_verbs=additional_verbs,
        additional_workflows=additional_workflows,
        memory_profile=memory_profile,
    )
    workflows_to_run = loaded_workflows.workflows
    workflow_dependencies = loaded_workflows.dependencies

    if len(emitters) == 0:
        log.info(
            "No emitters provided. No table outputs will be generated. This is probably not correct."
        )

    dataset = await _run_post_process_steps(
        input_post_process_steps, dataset, context, callbacks
    )

    # Make sure the incoming data is valid
    _validate_dataset(dataset)

    log.info("Final # of rows loaded: %s", len(dataset))
    context.stats.num_documents = len(dataset)
    last_workflow = "input"

    try:
        await _dump_stats(context.stats, context.storage)

        for workflow_to_run in workflows_to_run:
            # Try to flush out any intermediate dataframes
            gc.collect()

            last_workflow = workflow_to_run.workflow.name
            result = await _process_workflow(
                workflow_to_run.workflow,
                context,
                callbacks,
                emitters,
                workflow_dependencies,
                dataset,
                start_time,
                is_resume_run,
            )
            if result:
                yield result

        context.stats.total_runtime = time.time() - start_time
        await _dump_stats(context.stats, context.storage)
    except Exception as e:
        log.exception("error running workflow %s", last_workflow)
        cast(WorkflowCallbacks, callbacks).on_error(
            "Error running pipeline!", e, traceback.format_exc()
        )
        yield PipelineRunResult(last_workflow, None, [e])<|MERGE_RESOLUTION|>--- conflicted
+++ resolved
@@ -105,17 +105,13 @@
     root_dir = config.root_dir or ""
 
     progress_reporter = progress_reporter or NullProgressReporter()
-<<<<<<< HEAD
-    storage = storage or _create_storage(config.storage, root_dir=root_dir)
+    storage = storage or _create_storage(config.storage, root_dir=Path(root_dir))
 
     if is_update_run:
         update_index_storage = update_index_storage or _create_storage(
-            config.update_index_storage, root_dir=root_dir
-        )
-
-=======
-    storage = storage or _create_storage(config.storage, root_dir=Path(root_dir))
->>>>>>> d6e6f5c0
+            config.update_index_storage, root_dir=Path(root_dir)
+        )
+
     cache = cache or _create_cache(config.cache, root_dir)
     callbacks = callbacks or _create_reporter(config.reporting, root_dir)
     dataset = (
