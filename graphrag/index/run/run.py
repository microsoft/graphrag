--- conflicted
+++ resolved
@@ -16,11 +16,7 @@
 from graphrag.cache.factory import CacheFactory
 from graphrag.cache.pipeline_cache import PipelineCache
 from graphrag.callbacks.console_workflow_callbacks import ConsoleWorkflowCallbacks
-<<<<<<< HEAD
 from graphrag.callbacks.factory import create_pipeline_reporter
-=======
-from graphrag.index.config.cache import PipelineMemoryCacheConfig
->>>>>>> 5ff2d3c7
 from graphrag.index.config.pipeline import (
     PipelineConfig,
     PipelineWorkflowReference,
@@ -112,7 +108,6 @@
     )
 
     if is_update_run:
-<<<<<<< HEAD
         update_storage_config = config.update_index_storage.model_dump()  # type: ignore
         update_index_storage = update_index_storage or StorageFactory.create_storage(
             storage_type=update_storage_config["type"],  # type: ignore
@@ -131,16 +126,6 @@
         if config.reporting
         else None
     )
-=======
-        # TODO: remove the default choice (PipelineFileStorageConfig) once the new config system enforces a correct update-index-storage config when used.
-        update_index_storage = update_index_storage or create_storage(
-            config.update_index_storage
-            or PipelineFileStorageConfig(base_dir=str(Path(root_dir) / "output"))
-        )
-
-    # TODO: remove the default choice (PipelineMemoryCacheConfig) when the new config system guarantees the existence of a cache config
-    cache = cache or create_cache(config.cache or PipelineMemoryCacheConfig(), root_dir)
->>>>>>> 5ff2d3c7
     # TODO: remove the type ignore when the new config system guarantees the existence of an input config
     dataset = (
         dataset
