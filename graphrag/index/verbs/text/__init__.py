# Copyright (c) 2024 Microsoft Corporation.
# Licensed under the MIT License

"""The Indexing Engine text package root."""

from .chunk.text_chunk import chunk
<<<<<<< HEAD
from .embed import text_embed

__all__ = [
    "chunk",
    "text_embed",
=======
from .replace import replace
from .split import text_split
from .translate import text_translate

__all__ = [
    "chunk",
    "replace",
    "text_split",
    "text_translate",
>>>>>>> 718d1ef4
]<|MERGE_RESOLUTION|>--- conflicted
+++ resolved
@@ -4,21 +4,7 @@
 """The Indexing Engine text package root."""
 
 from .chunk.text_chunk import chunk
-<<<<<<< HEAD
-from .embed import text_embed
 
 __all__ = [
     "chunk",
-    "text_embed",
-=======
-from .replace import replace
-from .split import text_split
-from .translate import text_translate
-
-__all__ = [
-    "chunk",
-    "replace",
-    "text_split",
-    "text_translate",
->>>>>>> 718d1ef4
 ]