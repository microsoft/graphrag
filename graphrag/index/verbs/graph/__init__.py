# Copyright (c) 2024 Microsoft Corporation.
# Licensed under the MIT License

"""The Indexing Engine graph package root."""

<<<<<<< HEAD
from .embed import embed_graph
=======
from .clustering import cluster_graph
from .compute_edge_combined_degree import compute_edge_combined_degree
from .create import DEFAULT_EDGE_ATTRIBUTES, DEFAULT_NODE_ATTRIBUTES, create_graph
>>>>>>> 718d1ef4
from .layout import layout_graph
from .report import (
    create_community_reports,
    prepare_community_reports,
    prepare_community_reports_claims,
    prepare_community_reports_edges,
    restore_community_hierarchy,
)

__all__ = [
    "create_community_reports",
<<<<<<< HEAD
    "embed_graph",
=======
    "create_graph",
>>>>>>> 718d1ef4
    "layout_graph",
    "prepare_community_reports",
    "prepare_community_reports_claims",
    "prepare_community_reports_edges",
    "restore_community_hierarchy",
]<|MERGE_RESOLUTION|>--- conflicted
+++ resolved
@@ -3,13 +3,6 @@
 
 """The Indexing Engine graph package root."""
 
-<<<<<<< HEAD
-from .embed import embed_graph
-=======
-from .clustering import cluster_graph
-from .compute_edge_combined_degree import compute_edge_combined_degree
-from .create import DEFAULT_EDGE_ATTRIBUTES, DEFAULT_NODE_ATTRIBUTES, create_graph
->>>>>>> 718d1ef4
 from .layout import layout_graph
 from .report import (
     create_community_reports,
@@ -21,11 +14,6 @@
 
 __all__ = [
     "create_community_reports",
-<<<<<<< HEAD
-    "embed_graph",
-=======
-    "create_graph",
->>>>>>> 718d1ef4
     "layout_graph",
     "prepare_community_reports",
     "prepare_community_reports_claims",
