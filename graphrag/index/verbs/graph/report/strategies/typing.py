# Copyright (c) 2024 Microsoft Corporation. All rights reserved.

"""A module containing 'Finding' and 'CommunityReport' models."""

from collections.abc import Awaitable, Callable
from typing import Any

from datashaper import VerbCallbacks
from typing_extensions import TypedDict

from graphrag.index.cache import PipelineCache

ExtractedEntity = dict[str, Any]
StrategyConfig = dict[str, Any]
RowContext = dict[str, Any]
EntityTypes = list[str]
Claim = dict[str, Any]


class Finding(TypedDict):
    """Finding class definition."""

    summary: str
    explanation: str


class CommunityReport(TypedDict):
    """Community report class definition."""

    community: str | int
    title: str
    summary: str
    full_content: str
    full_content_json: str
<<<<<<< HEAD
    rank: float | None
    level: str | int | None
    rank_explanation: str | None
=======
    rank: float
    level: str | int
    rank_explanation: str
>>>>>>> 123b9fbd
    findings: list[Finding]


CommunityReportsStrategy = Callable[
    [
        str | int,
        str,
        str | int,
        VerbCallbacks,
        PipelineCache,
        StrategyConfig,
    ],
    Awaitable[CommunityReport | None],
]<|MERGE_RESOLUTION|>--- conflicted
+++ resolved
@@ -32,15 +32,9 @@
     summary: str
     full_content: str
     full_content_json: str
-<<<<<<< HEAD
-    rank: float | None
-    level: str | int | None
-    rank_explanation: str | None
-=======
     rank: float
     level: str | int
     rank_explanation: str
->>>>>>> 123b9fbd
     findings: list[Finding]
 
 
