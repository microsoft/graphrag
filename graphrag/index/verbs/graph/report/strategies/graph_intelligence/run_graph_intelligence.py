# Copyright (c) 2024 Microsoft Corporation. All rights reserved.

"""A module containing run, _run_extractor and _load_nodes_edges_for_claim_chain methods definition."""

import json
import logging
import traceback

from datashaper import VerbCallbacks

from graphrag.config.enums import LLMType
from graphrag.index.cache import PipelineCache
from graphrag.index.graph.extractors.community_reports import (
    CommunityReportsExtractor,
)
from graphrag.index.llm import load_llm
from graphrag.index.verbs.graph.report.strategies.typing import (
    CommunityReport,
    StrategyConfig,
)
from graphrag.llm import CompletionLLM

from .defaults import MOCK_RESPONSES

log = logging.getLogger(__name__)


async def run(
    community: str | int,
    input: str,
    level: str | int,
    reporter: VerbCallbacks,
    pipeline_cache: PipelineCache,
    args: StrategyConfig,
) -> CommunityReport | None:
    """Run the graph intelligence entity extraction strategy."""
    llm_config = args.get(
        "llm", {"type": LLMType.StaticResponse, "responses": MOCK_RESPONSES}
    )
    llm_type = llm_config.get("type", LLMType.StaticResponse)
    llm = load_llm(
        "community_reporting", llm_type, reporter, pipeline_cache, llm_config
    )
    return await _run_extractor(llm, community, input, level, args, reporter)


async def _run_extractor(
    llm: CompletionLLM,
    community: str | int,
    input: str,
    level: str | int,
    args: StrategyConfig,
    reporter: VerbCallbacks,
) -> CommunityReport | None:
    extractor = CommunityReportsExtractor(
        llm,
        extraction_prompt=args.get("extraction_prompt", None),
        max_report_length=args.get("max_report_length", None),
        on_error=lambda e, stack, _data: reporter.error(
            "Community Report Extraction Error", e, stack
        ),
    )

    try:
<<<<<<< HEAD
        results = await extractor({
            "input_text": input,
        })

        text_report = results.output
=======
        results = await extractor({"input_text": input})
>>>>>>> 123b9fbd
        report = results.structured_output
        if report is None or len(report.keys()) == 0:
            log.warning("No report found for community: %s", community)
            return None
<<<<<<< HEAD

        rank = report.get("rating", -1)
        try:
            rank = float(rank)
        except ValueError:
            log.exception("Error parsing rank: %s defaulting to -1", rank)
            rank = -1

        return CommunityReport(
            community=community,
            full_content=text_report,
            level=level,
            rank=rank,
            title=report.get("title", f"Community Report: {community}"),
            rank_explanation=report.get("rating_explanation"),
=======

        return CommunityReport(
            community=community,
            full_content=results.output,
            level=level,
            rank=_parse_rank(report),
            title=report.get("title", f"Community Report: {community}"),
            rank_explanation=report.get("rating_explanation", ""),
>>>>>>> 123b9fbd
            summary=report.get("summary", ""),
            findings=report.get("findings", []),
            full_content_json=json.dumps(report, indent=4),
        )
    except Exception as e:
        log.exception("Error processing community: %s", community)
        reporter.error("Community Report Extraction Error", e, traceback.format_exc())
        return None


def _parse_rank(report: dict) -> float:
    rank = report.get("rating", -1)
    try:
        return float(rank)
    except ValueError:
        log.exception("Error parsing rank: %s defaulting to -1", rank)
        return -1<|MERGE_RESOLUTION|>--- conflicted
+++ resolved
@@ -62,36 +62,11 @@
     )
 
     try:
-<<<<<<< HEAD
-        results = await extractor({
-            "input_text": input,
-        })
-
-        text_report = results.output
-=======
         results = await extractor({"input_text": input})
->>>>>>> 123b9fbd
         report = results.structured_output
         if report is None or len(report.keys()) == 0:
             log.warning("No report found for community: %s", community)
             return None
-<<<<<<< HEAD
-
-        rank = report.get("rating", -1)
-        try:
-            rank = float(rank)
-        except ValueError:
-            log.exception("Error parsing rank: %s defaulting to -1", rank)
-            rank = -1
-
-        return CommunityReport(
-            community=community,
-            full_content=text_report,
-            level=level,
-            rank=rank,
-            title=report.get("title", f"Community Report: {community}"),
-            rank_explanation=report.get("rating_explanation"),
-=======
 
         return CommunityReport(
             community=community,
@@ -100,7 +75,6 @@
             rank=_parse_rank(report),
             title=report.get("title", f"Community Report: {community}"),
             rank_explanation=report.get("rating_explanation", ""),
->>>>>>> 123b9fbd
             summary=report.get("summary", ""),
             findings=report.get("findings", []),
             full_content_json=json.dumps(report, indent=4),
