--- conflicted
+++ resolved
@@ -124,13 +124,9 @@
     if nocache:
         config.cache.type = CacheType.none
 
-<<<<<<< HEAD
     enabled_logging, log_path = enable_logging_with_config(
-        default_config, "indexing-engine", verbose, run_id
-    )
-=======
-    enabled_logging, log_path = enable_logging_with_config(config, verbose)
->>>>>>> ab29cc2a
+        config, "indexing-engine", verbose
+    )
     if enabled_logging:
         info(f"Logging enabled at {log_path}", True)
     else:
