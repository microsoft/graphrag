--- conflicted
+++ resolved
@@ -54,13 +54,10 @@
     # max_retry_wait: {defs.LLM_MAX_RETRY_WAIT}
     # sleep_on_rate_limit_recommendation: true # whether to sleep when azure suggests wait-times
     # concurrent_requests: {defs.LLM_CONCURRENT_REQUESTS} # the number of parallel inflight requests that may be made
-<<<<<<< HEAD
     # batch_size: {defs.EMBEDDING_BATCH_SIZE} # the number of documents to send in a single request
     # batch_max_tokens: {defs.EMBEDDING_BATCH_MAX_TOKENS} # the maximum number of tokens to send in a single request
     # dimensions: None # the number of dimensions for the embedding vectors
-=======
-    
->>>>>>> 27c5468a
+
   
 
 
