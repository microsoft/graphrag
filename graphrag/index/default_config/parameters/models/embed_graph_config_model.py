# Copyright (c) 2024 Microsoft Corporation. All rights reserved.

"""Parameterization settings for the default configuration."""

from pydantic import BaseModel, Field

from graphrag.index.default_config.parameters.defaults import (
    DEFAULT_NODE2VEC_IS_ENABLED,
    DEFAULT_NODE2VEC_ITERATIONS,
    DEFAULT_NODE2VEC_NUM_WALKS,
    DEFAULT_NODE2VEC_RANDOM_SEED,
    DEFAULT_NODE2VEC_WALK_LENGTH,
    DEFAULT_NODE2VEC_WINDOW_SIZE,
)
from graphrag.index.verbs.graph.embed import EmbedGraphStrategyType


class EmbedGraphConfigModel(BaseModel):
    """The default configuration section for Node2Vec."""

<<<<<<< HEAD
    enabled: bool = Field(
        description="A flag indicating whether to enable node2vec.",
        default=DEFAULT_NODE2VEC_IS_ENABLED,
    )
    num_walks: int = Field(
        description="The node2vec number of walks.", default=DEFAULT_NODE2VEC_NUM_WALKS
=======
    enabled: bool | None = Field(
        description="A flag indicating whether to enable node2vec.", default=None
>>>>>>> fb45f407
    )
    walk_length: int = Field(
        description="The node2vec walk length.", default=DEFAULT_NODE2VEC_WALK_LENGTH
    )
    window_size: int = Field(
        description="The node2vec window size.", default=DEFAULT_NODE2VEC_WINDOW_SIZE
    )
    iterations: int = Field(
        description="The node2vec iterations.", default=DEFAULT_NODE2VEC_ITERATIONS
    )
    random_seed: int = Field(
        description="The node2vec random seed.", default=DEFAULT_NODE2VEC_RANDOM_SEED
    )
    strategy: dict | None = Field(
        description="The graph embedding strategy override.", default=None
    )

    def resolved_strategy(self) -> dict:
        """Get the resolved node2vec strategy."""
        return self.strategy or {
            "type": EmbedGraphStrategyType.node2vec,
            "num_walks": self.num_walks,
            "walk_length": self.walk_length,
            "window_size": self.window_size,
            "iterations": self.iterations,
            "random_seed": self.iterations,
        }<|MERGE_RESOLUTION|>--- conflicted
+++ resolved
@@ -5,7 +5,7 @@
 from pydantic import BaseModel, Field
 
 from graphrag.index.default_config.parameters.defaults import (
-    DEFAULT_NODE2VEC_IS_ENABLED,
+    DEFAULT_NODE2VEC_ENABLED,
     DEFAULT_NODE2VEC_ITERATIONS,
     DEFAULT_NODE2VEC_NUM_WALKS,
     DEFAULT_NODE2VEC_RANDOM_SEED,
@@ -18,17 +18,12 @@
 class EmbedGraphConfigModel(BaseModel):
     """The default configuration section for Node2Vec."""
 
-<<<<<<< HEAD
     enabled: bool = Field(
         description="A flag indicating whether to enable node2vec.",
-        default=DEFAULT_NODE2VEC_IS_ENABLED,
+        default=DEFAULT_NODE2VEC_ENABLED,
     )
     num_walks: int = Field(
         description="The node2vec number of walks.", default=DEFAULT_NODE2VEC_NUM_WALKS
-=======
-    enabled: bool | None = Field(
-        description="A flag indicating whether to enable node2vec.", default=None
->>>>>>> fb45f407
     )
     walk_length: int = Field(
         description="The node2vec walk length.", default=DEFAULT_NODE2VEC_WALK_LENGTH
