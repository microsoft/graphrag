# Copyright (c) 2024 Microsoft Corporation. All rights reserved.

"""Parameterization settings for the default configuration, loaded from environment variables."""

import os
from enum import Enum
from pathlib import Path
from typing import cast

from datashaper import AsyncType
from environs import Env
from pydantic import TypeAdapter

from graphrag.index.config import (
    PipelineCacheType,
    PipelineInputStorageType,
    PipelineInputType,
    PipelineReportingType,
    PipelineStorageType,
)
from graphrag.index.default_config.parameters.models import TextEmbeddingTarget
from graphrag.index.default_config.parameters.read_dotenv import read_dotenv
from graphrag.index.llm.types import LLMType

<<<<<<< HEAD
from .defaults import (
    DEFAULT_ASYNC_MODE,
    DEFAULT_CACHE_BASE_DIR,
    DEFAULT_CACHE_TYPE,
    DEFAULT_CHUNK_GROUP_BY_COLUMNS,
    DEFAULT_CHUNK_OVERLAP,
    DEFAULT_CHUNK_SIZE,
    DEFAULT_CLAIM_DESCRIPTION,
    DEFAULT_CLAIM_MAX_GLEANINGS,
    DEFAULT_COMMUNITY_REPORT_MAX_INPUT_LENGTH,
    DEFAULT_COMMUNITY_REPORT_MAX_LENGTH,
    DEFAULT_EMBEDDING_BATCH_MAX_TOKENS,
    DEFAULT_EMBEDDING_BATCH_SIZE,
    DEFAULT_EMBEDDING_MODEL,
    DEFAULT_EMBEDDING_TARGET,
    DEFAULT_EMBEDDING_TYPE,
    DEFAULT_ENCODING_MODEL,
    DEFAULT_ENTITY_EXTRACTION_ENTITY_TYPES,
    DEFAULT_ENTITY_EXTRACTION_MAX_GLEANINGS,
    DEFAULT_INPUT_BASE_DIR,
    DEFAULT_INPUT_CSV_PATTERN,
    DEFAULT_INPUT_FILE_ENCODING,
    DEFAULT_INPUT_STORAGE_TYPE,
    DEFAULT_INPUT_TEXT_COLUMN,
    DEFAULT_INPUT_TEXT_PATTERN,
    DEFAULT_INPUT_TYPE,
    DEFAULT_LLM_CONCURRENT_REQUESTS,
    DEFAULT_LLM_MAX_RETRIES,
    DEFAULT_LLM_MAX_RETRY_WAIT,
    DEFAULT_LLM_MAX_TOKENS,
    DEFAULT_LLM_MODEL,
    DEFAULT_LLM_REQUEST_TIMEOUT,
    DEFAULT_LLM_REQUESTS_PER_MINUTE,
    DEFAULT_LLM_SLEEP_ON_RATE_LIMIT_RECOMMENDATION,
    DEFAULT_LLM_TOKENS_PER_MINUTE,
    DEFAULT_LLM_TYPE,
    DEFAULT_MAX_CLUSTER_SIZE,
    DEFAULT_NODE2VEC_IS_ENABLED,
    DEFAULT_NODE2VEC_ITERATIONS,
    DEFAULT_NODE2VEC_NUM_WALKS,
    DEFAULT_NODE2VEC_RANDOM_SEED,
    DEFAULT_NODE2VEC_WALK_LENGTH,
    DEFAULT_NODE2VEC_WINDOW_SIZE,
    DEFAULT_PARALLELIZATION_NUM_THREADS,
    DEFAULT_PARALLELIZATION_STAGGER,
    DEFAULT_REPORTING_BASE_DIR,
    DEFAULT_REPORTING_TYPE,
    DEFAULT_SNAPSHOTS_GRAPHML,
    DEFAULT_SNAPSHOTS_RAW_ENTITIES,
    DEFAULT_SNAPSHOTS_TOP_LEVEL_NODES,
    DEFAULT_STORAGE_BASE_DIR,
    DEFAULT_STORAGE_TYPE,
    DEFAULT_SUMMARIZE_DESCRIPTIONS_MAX_LENGTH,
    DEFAULT_UMAP_ENABLED,
)
from .environment_reader import EnvironmentReader
=======
from .default_config_parameters import DefaultConfigParametersDict
from .default_config_parameters_model import DefaultConfigParametersModel
>>>>>>> 5b4bb6d3
from .errors import (
    ApiKeyMissingError,
    AzureApiBaseMissingError,
    AzureDeploymentNameMissingError,
)
<<<<<<< HEAD
from .input_models import (
    DefaultConfigParametersInputModel,
    LLMConfigInputModel,
)
=======
>>>>>>> 5b4bb6d3
from .models import (
    CacheConfigModel,
    ChunkingConfigModel,
    ClaimExtractionConfigModel,
    ClusterGraphConfigModel,
    CommunityReportsConfigModel,
    EmbedGraphConfigModel,
    EntityExtractionConfigModel,
    InputConfigModel,
    LLMParametersModel,
    ParallelizationParametersModel,
    ReportingConfigModel,
    SnapshotsConfigModel,
    StorageConfigModel,
    SummarizeDescriptionsConfigModel,
    TextEmbeddingConfigModel,
    UmapConfigModel,
)
from .models.default_config_parameters_model import DefaultConfigParametersModel

<<<<<<< HEAD
InputModelValidator = TypeAdapter(DefaultConfigParametersInputModel)

=======
>>>>>>> 5b4bb6d3

def default_config_parameters(
    values: DefaultConfigParametersInputModel | None = None, root_dir: str | None = None
) -> DefaultConfigParametersModel:
    """Load Configuration Parameters from a dictionary."""
    values = values or {}
    root_dir = root_dir or str(Path.cwd())
    env = _make_env(root_dir)
    _token_replace(cast(dict, values))
    InputModelValidator.validate_python(values, strict=True)

    reader = EnvironmentReader(env)

    def hydrate_async_type(input: LLMConfigInputModel, base: AsyncType) -> AsyncType:
        value = input.get(Fragment.async_mode)
        return AsyncType(value) if value else base

    def hydrate_llm_params(
        config: LLMConfigInputModel, base: LLMParametersModel
    ) -> LLMParametersModel:
        with reader.use(config.get("llm")):
            llm_type = reader.str(Fragment.type)
            llm_type = LLMType(llm_type) if llm_type else base.type
            api_key = reader.str(Fragment.api_key) or base.api_key
            api_base = reader.str(Fragment.api_base) or base.api_base
            deployment_name = (
                reader.str(Fragment.deployment_name) or base.deployment_name
            )

            if api_key is None:
                raise ApiKeyMissingError
<<<<<<< HEAD
            if _is_azure(llm_type):
                if api_base is None:
                    raise AzureApiBaseMissingError
                if deployment_name is None:
                    raise AzureDeploymentNameMissingError

            sleep_on_rate_limit = reader.bool(Fragment.sleep_recommendation)
            if sleep_on_rate_limit is None:
                sleep_on_rate_limit = base.sleep_on_rate_limit_recommendation

            return LLMParametersModel(
=======
            llm_type = _str(Fragment.type)
            llm_type = LLMType(llm_type) if llm_type else None
            deployment_name = _str(Fragment.deployment_name)
            model = _str(Fragment.model)

            is_azure = _is_azure(llm_type)
            api_base = _str(Fragment.api_base, _api_base)
            if is_azure and deployment_name is None and model is None:
                raise AzureDeploymentNameMissingError
            if is_azure and api_base is None:
                raise AzureApiBaseMissingError

            llm_parameters = LLMParametersModel(
>>>>>>> 5b4bb6d3
                api_key=api_key,
                type=llm_type,
                api_base=api_base,
                api_version=reader.str(Fragment.api_version) or base.api_version,
                organization=reader.str("organization") or base.organization,
                proxy=reader.str("proxy") or base.proxy,
                model=reader.str("model") or base.model,
                max_tokens=reader.int(Fragment.max_tokens) or base.max_tokens,
                model_supports_json=reader.bool(Fragment.model_supports_json)
                or base.model_supports_json,
                request_timeout=reader.float(Fragment.request_timeout)
                or base.request_timeout,
                deployment_name=deployment_name,
                tokens_per_minute=reader.int("tokens_per_minute", Fragment.tpm)
                or base.tokens_per_minute,
                requests_per_minute=reader.int("requests_per_minute", Fragment.rpm)
                or base.requests_per_minute,
                max_retries=reader.int(Fragment.max_retries) or base.max_retries,
                max_retry_wait=reader.float(Fragment.max_retry_wait)
                or base.max_retry_wait,
                sleep_on_rate_limit_recommendation=sleep_on_rate_limit,
                concurrent_requests=reader.int(Fragment.concurrent_requests)
                or base.concurrent_requests,
            )

    def hydrate_embeddings_params(
        config: LLMConfigInputModel, base: LLMParametersModel
    ) -> LLMParametersModel:
        with reader.use(config.get("llm")):
            api_key = reader.str(Fragment.api_key) or base.api_key
            api_base = reader.str(Fragment.api_base) or base.api_base
            api_version = reader.str(Fragment.api_version) or base.api_version
            api_organization = reader.str("organization") or base.organization
            api_proxy = reader.str("proxy") or base.proxy
            api_type = reader.str(Fragment.type) or DEFAULT_EMBEDDING_TYPE
            api_type = LLMType(api_type) if api_type else DEFAULT_LLM_TYPE
            deployment_name = reader.str(Fragment.deployment_name)

            if api_key is None:
<<<<<<< HEAD
                raise ApiKeyMissingError
            if _is_azure(api_type):
                if api_base is None:
                    raise AzureApiBaseMissingError
                if deployment_name is None:
                    raise AzureDeploymentNameMissingError

            sleep_on_rate_limit = reader.bool(Fragment.sleep_recommendation)
            if sleep_on_rate_limit is None:
                sleep_on_rate_limit = base.sleep_on_rate_limit_recommendation

            return LLMParametersModel(
                api_key=api_key,
                type=api_type,
                api_base=api_base,
                api_version=api_version,
                organization=api_organization,
                proxy=api_proxy,
                model=reader.str(Fragment.model) or DEFAULT_EMBEDDING_MODEL,
                request_timeout=reader.float(Fragment.request_timeout)
                or DEFAULT_LLM_REQUEST_TIMEOUT,
                deployment_name=deployment_name,
                tokens_per_minute=reader.int("tokens_per_minute", Fragment.tpm)
                or DEFAULT_LLM_TOKENS_PER_MINUTE,
                requests_per_minute=reader.int("requests_per_minute", Fragment.rpm)
                or DEFAULT_LLM_REQUESTS_PER_MINUTE,
                max_retries=reader.int(Fragment.max_retries) or DEFAULT_LLM_MAX_RETRIES,
                max_retry_wait=reader.float(Fragment.max_retry_wait)
                or DEFAULT_LLM_MAX_RETRY_WAIT,
                sleep_on_rate_limit_recommendation=sleep_on_rate_limit,
                concurrent_requests=reader.int(Fragment.concurrent_requests)
                or DEFAULT_LLM_CONCURRENT_REQUESTS,
            )
=======
                raise ApiKeyMissingError(embedding=True)
>>>>>>> 5b4bb6d3

    def hydrate_parallelization_params(
        config: LLMConfigInputModel, base: ParallelizationParametersModel
    ) -> ParallelizationParametersModel:
        with reader.use(config.get("parallelization")):
            return ParallelizationParametersModel(
                num_threads=reader.int("num_threads", Fragment.thread_count)
                or base.num_threads,
                stagger=reader.float("stagger", Fragment.thread_stagger)
                or base.stagger,
            )
<<<<<<< HEAD

    fallback_oai_key = env("OPENAI_API_KEY", env("AZURE_OPENAI_API_KEY", None))
    fallback_oai_org = env("OPENAI_ORG_ID", None)
    fallback_oai_base = env("OPENAI_BASE_URL", None)
    fallback_oai_version = env("OPENAI_API_VERSION", None)

    with reader.envvar_prefix(Section.graphrag), reader.use(values):
        async_mode = reader.str(Fragment.async_mode)
        async_mode = AsyncType(async_mode) if async_mode else DEFAULT_ASYNC_MODE

        fallback_oai_key = reader.str(Fragment.api_key) or fallback_oai_key
        fallback_oai_org = reader.str(Fragment.api_organization) or fallback_oai_org
        fallback_oai_base = reader.str(Fragment.api_base) or fallback_oai_base
        fallback_oai_version = reader.str(Fragment.api_version) or fallback_oai_version
        fallback_oai_proxy = reader.str(Fragment.api_proxy)

        with reader.envvar_prefix(Section.llm):
            with reader.use(values.get("llm")):
                llm_type = reader.str(Fragment.type)
                llm_type = LLMType(llm_type) if llm_type else DEFAULT_LLM_TYPE
                api_key = reader.str(Fragment.api_key) or fallback_oai_key
                api_organization = (
                    reader.str(Fragment.api_organization) or fallback_oai_org
                )
                api_base = reader.str(Fragment.api_base) or fallback_oai_base
                api_version = reader.str(Fragment.api_version) or fallback_oai_version
                api_proxy = reader.str(Fragment.api_proxy) or fallback_oai_proxy
                deployment_name = reader.str(Fragment.deployment_name)

                if api_key is None:
                    raise ApiKeyMissingError(embedding=True)
                if _is_azure(llm_type):
                    if api_base is None:
                        raise AzureApiBaseMissingError(embedding=True)
                    if deployment_name is None:
                        raise AzureDeploymentNameMissingError(embedding=True)

                sleep_on_rate_limit = reader.bool(Fragment.sleep_recommendation)
                if sleep_on_rate_limit is None:
                    sleep_on_rate_limit = DEFAULT_LLM_SLEEP_ON_RATE_LIMIT_RECOMMENDATION

                llm_model = LLMParametersModel(
                    api_key=api_key,
=======
            async_mode = _str(Fragment.async_mode)
            async_mode_enum = AsyncType(async_mode) if async_mode else None
            deployment_name = _str(Fragment.deployment_name)
            model = _str(Fragment.model)
            llm_type = _str(Fragment.type)
            llm_type = LLMType(llm_type) if llm_type else None
            is_azure = _is_azure(llm_type)
            api_base = _str(Fragment.api_base, _api_base)

            if is_azure and deployment_name is None and model is None:
                raise AzureDeploymentNameMissingError(embedding=True)
            if is_azure and api_base is None:
                raise AzureApiBaseMissingError(embedding=True)

            text_embeddings = TextEmbeddingConfigModel(
                parallelization=ParallelizationParametersModel(
                    stagger=_float(Fragment.thread_stagger),
                    num_threads=_int(Fragment.thread_count),
                ),
                async_mode=async_mode_enum,
                target=embedding_target,
                batch_size=_int("BATCH_SIZE"),
                batch_max_tokens=_int("BATCH_MAX_TOKENS"),
                skip=_array_string(_str("SKIP")),
                llm=LLMParametersModel(
                    api_key=_str(Fragment.api_key, _api_key),
                    type=llm_type,
                    model=model,
                    request_timeout=_float(Fragment.request_timeout),
>>>>>>> 5b4bb6d3
                    api_base=api_base,
                    api_version=api_version,
                    organization=api_organization,
                    proxy=api_proxy,
                    type=llm_type,
                    model=reader.str(Fragment.model) or DEFAULT_LLM_MODEL,
                    max_tokens=reader.int(Fragment.max_tokens)
                    or DEFAULT_LLM_MAX_TOKENS,
                    model_supports_json=reader.bool(Fragment.model_supports_json),
                    request_timeout=reader.float(Fragment.request_timeout)
                    or DEFAULT_LLM_REQUEST_TIMEOUT,
                    deployment_name=deployment_name,
                    tokens_per_minute=reader.int(Fragment.tpm)
                    or DEFAULT_LLM_TOKENS_PER_MINUTE,
                    requests_per_minute=reader.int(Fragment.rpm)
                    or DEFAULT_LLM_REQUESTS_PER_MINUTE,
                    max_retries=reader.int(Fragment.max_retries)
                    or DEFAULT_LLM_MAX_RETRIES,
                    max_retry_wait=reader.float(Fragment.max_retry_wait)
                    or DEFAULT_LLM_MAX_RETRY_WAIT,
                    sleep_on_rate_limit_recommendation=sleep_on_rate_limit,
                    concurrent_requests=reader.int(Fragment.concurrent_requests)
                    or DEFAULT_LLM_CONCURRENT_REQUESTS,
                )
            with reader.use(values.get("parallelization")):
                llm_parallelization_model = ParallelizationParametersModel(
                    stagger=reader.float("stagger", Fragment.thread_stagger)
                    or DEFAULT_PARALLELIZATION_STAGGER,
                    num_threads=reader.int("num_threads", Fragment.thread_count)
                    or DEFAULT_PARALLELIZATION_NUM_THREADS,
                )
        embeddings_config = values.get("embeddings") or {}
        with reader.envvar_prefix(Section.embedding), reader.use(embeddings_config):
            embeddings_target = reader.str("target")
            embeddings_model = TextEmbeddingConfigModel(
                llm=hydrate_embeddings_params(embeddings_config, llm_model),
                parallelization=hydrate_parallelization_params(
                    embeddings_config, llm_parallelization_model
                ),
                async_mode=hydrate_async_type(embeddings_config, async_mode),
                target=TextEmbeddingTarget(embeddings_target)
                if embeddings_target
                else DEFAULT_EMBEDDING_TARGET,
                batch_size=reader.int("batch_size") or DEFAULT_EMBEDDING_BATCH_SIZE,
                batch_max_tokens=reader.int("batch_max_tokens")
                or DEFAULT_EMBEDDING_BATCH_MAX_TOKENS,
                skip=reader.list("skip") or [],
            )
        with (
            reader.envvar_prefix(Section.node2vec),
            reader.use(values.get("embed_graph")),
        ):
            embed_graph_model = EmbedGraphConfigModel(
                enabled=reader.bool(Fragment.enabled) or DEFAULT_NODE2VEC_IS_ENABLED,
                num_walks=reader.int("num_walks") or DEFAULT_NODE2VEC_NUM_WALKS,
                walk_length=reader.int("walk_length") or DEFAULT_NODE2VEC_WALK_LENGTH,
                window_size=reader.int("window_size") or DEFAULT_NODE2VEC_WINDOW_SIZE,
                iterations=reader.int("iterations") or DEFAULT_NODE2VEC_ITERATIONS,
                random_seed=reader.int("random_seed") or DEFAULT_NODE2VEC_RANDOM_SEED,
            )
        with reader.envvar_prefix(Section.input), reader.use(values.get("input")):
            input_type = reader.str(Fragment.type)
            storage_type = reader.str("storage_type")
            input_model = InputConfigModel(
                type=PipelineInputType(input_type)
                if input_type
                else DEFAULT_INPUT_TYPE,
                storage_type=PipelineInputStorageType(storage_type)
                if storage_type
                else DEFAULT_INPUT_STORAGE_TYPE,
                file_encoding=reader.str("file_encoding", Fragment.encoding)
                or DEFAULT_INPUT_FILE_ENCODING,
                base_dir=reader.str(Fragment.base_dir) or DEFAULT_INPUT_BASE_DIR,
                file_pattern=reader.str("file_pattern")
                or (
                    DEFAULT_INPUT_TEXT_PATTERN
                    if input_type == PipelineInputType.text
                    else DEFAULT_INPUT_CSV_PATTERN
                ),
                source_column=reader.str("source_column"),
                timestamp_column=reader.str("timestamp_column"),
                timestamp_format=reader.str("timestamp_format"),
                text_column=reader.str("text_column") or DEFAULT_INPUT_TEXT_COLUMN,
                title_column=reader.str("title_column"),
                document_attribute_columns=reader.list("document_attribute_columns")
                or [],
                connection_string=reader.str(Fragment.conn_string),
                container_name=reader.str(Fragment.container_name),
            )
        with reader.envvar_prefix(Section.cache), reader.use(values.get("cache")):
            c_type = reader.str(Fragment.type)
            cache_model = CacheConfigModel(
                type=PipelineCacheType(c_type) if c_type else DEFAULT_CACHE_TYPE,
                connection_string=reader.str(Fragment.conn_string),
                container_name=reader.str(Fragment.container_name),
                base_dir=reader.str(Fragment.base_dir) or DEFAULT_CACHE_BASE_DIR,
            )
        with (
            reader.envvar_prefix(Section.reporting),
            reader.use(values.get("reporting")),
        ):
            r_type = reader.str(Fragment.type)
            reporting_model = ReportingConfigModel(
                type=PipelineReportingType(r_type)
                if r_type
                else DEFAULT_REPORTING_TYPE,
                connection_string=reader.str(Fragment.conn_string),
                container_name=reader.str(Fragment.container_name),
                base_dir=reader.str(Fragment.base_dir) or DEFAULT_REPORTING_BASE_DIR,
            )
        with reader.envvar_prefix(Section.storage), reader.use(values.get("storage")):
            s_type = reader.str(Fragment.type)
            storage_model = StorageConfigModel(
                type=PipelineStorageType(s_type) if s_type else DEFAULT_STORAGE_TYPE,
                connection_string=reader.str(Fragment.conn_string),
                container_name=reader.str(Fragment.container_name),
                base_dir=reader.str(Fragment.base_dir) or DEFAULT_STORAGE_BASE_DIR,
            )
        with reader.envvar_prefix(Section.chunk), reader.use(values.get("chunks")):
            chunks_model = ChunkingConfigModel(
                size=reader.int("size") or DEFAULT_CHUNK_SIZE,
                overlap=reader.int("overlap") or DEFAULT_CHUNK_OVERLAP,
                group_by_columns=reader.list("group_by_columns", "BY_COLUMNS")
                or DEFAULT_CHUNK_GROUP_BY_COLUMNS,
            )
<<<<<<< HEAD
        with (
            reader.envvar_prefix(Section.snapshot),
            reader.use(values.get("snapshots")),
        ):
            snapshots_model = SnapshotsConfigModel(
                graphml=reader.bool("graphml") or DEFAULT_SNAPSHOTS_GRAPHML,
                raw_entities=reader.bool("raw_entities")
                or DEFAULT_SNAPSHOTS_RAW_ENTITIES,
                top_level_nodes=reader.bool("top_level_nodes")
                or DEFAULT_SNAPSHOTS_TOP_LEVEL_NODES,
=======
            input = InputConfigModel(
                type=input_type,
                storage_type=storage_type,
                file_encoding=_str(Fragment.encoding),
                base_dir=_str(Fragment.base_dir),
                connection_string=_str(Fragment.conn_string),
                container_name=_str(Fragment.container_name),
                file_pattern=_str("FILE_PATTERN"),
                source_column=_str("SOURCE_COLUMN"),
                timestamp_column=_str("TIMESTAMP_COLUMN"),
                timestamp_format=_str("TIMESTAMP_FORMAT"),
                text_column=_str("TEXT_COLUMN"),
                title_column=_str("TITLE_COLUMN"),
                document_attribute_columns=_array_string(
                    _str("DOCUMENT_ATTRIBUTE_COLUMNS"),
                ),
>>>>>>> 5b4bb6d3
            )
        with reader.envvar_prefix(Section.umap), reader.use(values.get("umap")):
            umap_model = UmapConfigModel(
                enabled=reader.bool(Fragment.enabled) or DEFAULT_UMAP_ENABLED,
            )

        entity_extraction_config = values.get("entity_extraction") or {}
        with (
            reader.envvar_prefix(Section.entity_extraction),
            reader.use(entity_extraction_config),
        ):
            entity_extraction_model = EntityExtractionConfigModel(
                llm=hydrate_llm_params(entity_extraction_config, llm_model),
                parallelization=hydrate_parallelization_params(
                    entity_extraction_config, llm_parallelization_model
                ),
                async_mode=hydrate_async_type(entity_extraction_config, async_mode),
                entity_types=reader.list("entity_types")
                or DEFAULT_ENTITY_EXTRACTION_ENTITY_TYPES,
                max_gleanings=reader.int(Fragment.max_gleanings)
                or DEFAULT_ENTITY_EXTRACTION_MAX_GLEANINGS,
                prompt=reader.str("prompt", Fragment.prompt_file),
            )

        claim_extraction_config = values.get("claim_extraction") or {}
        with (
            reader.envvar_prefix(Section.claim_extraction),
            reader.use(claim_extraction_config),
        ):
            claim_extraction_model = ClaimExtractionConfigModel(
                llm=hydrate_llm_params(claim_extraction_config, llm_model),
                parallelization=hydrate_parallelization_params(
                    claim_extraction_config, llm_parallelization_model
                ),
                async_mode=hydrate_async_type(claim_extraction_config, async_mode),
                description=reader.str("description") or DEFAULT_CLAIM_DESCRIPTION,
                prompt=reader.str("prompt", Fragment.prompt_file),
                max_gleanings=reader.int(Fragment.max_gleanings)
                or DEFAULT_CLAIM_MAX_GLEANINGS,
            )

        community_report_config = values.get("community_reports") or {}
        with (
            reader.envvar_prefix(Section.community_report),
            reader.use(community_report_config),
        ):
            community_reports_model = CommunityReportsConfigModel(
                llm=hydrate_llm_params(community_report_config, llm_model),
                parallelization=hydrate_parallelization_params(
                    community_report_config, llm_parallelization_model
                ),
                async_mode=hydrate_async_type(community_report_config, async_mode),
                prompt=reader.str("prompt", Fragment.prompt_file),
                max_length=reader.int(Fragment.max_length)
                or DEFAULT_COMMUNITY_REPORT_MAX_LENGTH,
                max_input_length=reader.int("max_input_length")
                or DEFAULT_COMMUNITY_REPORT_MAX_INPUT_LENGTH,
            )

        summarize_description_config = values.get("summarize_descriptions") or {}
        with (
            reader.envvar_prefix(Section.summarize_descriptions),
            reader.use(values.get("summarize_descriptions")),
        ):
            summarize_descriptions_model = SummarizeDescriptionsConfigModel(
                llm=hydrate_llm_params(summarize_description_config, llm_model),
                parallelization=hydrate_parallelization_params(
                    summarize_description_config, llm_parallelization_model
                ),
                async_mode=hydrate_async_type(summarize_description_config, async_mode),
                prompt=reader.str("prompt", Fragment.prompt_file),
                max_length=reader.int(Fragment.max_length)
                or DEFAULT_SUMMARIZE_DESCRIPTIONS_MAX_LENGTH,
            )

        with reader.use(values.get("cluster_graph")):
            cluster_graph_model = ClusterGraphConfigModel(
                max_cluster_size=reader.int("max_cluster_size")
                or DEFAULT_MAX_CLUSTER_SIZE
            )

<<<<<<< HEAD
        encoding_model = reader.str(Fragment.encoding_model) or DEFAULT_ENCODING_MODEL
        skip_workflows = reader.list("skip_workflows") or []

    return DefaultConfigParametersModel(
        root_dir=root_dir,
        llm=llm_model,
        parallelization=llm_parallelization_model,
        async_mode=async_mode,
        embeddings=embeddings_model,
        embed_graph=embed_graph_model,
        reporting=reporting_model,
        storage=storage_model,
        cache=cache_model,
        input=input_model,
        chunks=chunks_model,
        snapshots=snapshots_model,
        entity_extraction=entity_extraction_model,
        claim_extraction=claim_extraction_model,
        community_reports=community_reports_model,
        summarize_descriptions=summarize_descriptions_model,
        umap=umap_model,
        cluster_graph=cluster_graph_model,
        encoding_model=encoding_model,
        skip_workflows=skip_workflows,
    )
=======
        async_mode = _str(Fragment.async_mode)
        async_mode_enum = AsyncType(async_mode) if async_mode else None
        return DefaultConfigParametersDict(
            DefaultConfigParametersModel(
                llm=llm_parameters,
                parallelization=llm_parallelization,
                embeddings=text_embeddings,
                embed_graph=embed_graph,
                reporting=reporting,
                storage=storage,
                cache=cache,
                input=input,
                chunks=chunks,
                snapshots=snapshots,
                entity_extraction=entity_extraction,
                claim_extraction=claim_extraction,
                community_reports=community_reports,
                summarize_descriptions=summarize_descriptions,
                umap=umap,
                async_mode=async_mode_enum,
                cluster_graph=ClusterGraphConfigModel(
                    max_cluster_size=_int("MAX_CLUSTER_SIZE"),
                ),
                encoding_model=_str(Fragment.encoding_model),
                skip_workflows=_array_string(_str("SKIP_WORKFLOWS")),
            ),
            env,
            root_dir,
        )
>>>>>>> 5b4bb6d3


class Fragment(str, Enum):
    """Configuration Fragments."""

    api_base = "API_BASE"
    api_key = "API_KEY"
    api_version = "API_VERSION"
    api_organization = "API_ORGANIZATION"
    api_proxy = "API_PROXY"
    async_mode = "ASYNC_MODE"
    concurrent_requests = "CONCURRENT_REQUESTS"
    conn_string = "CONNECTION_STRING"
    container_name = "CONTAINER_NAME"
    deployment_name = "DEPLOYMENT_NAME"
    description = "DESCRIPTION"
    enabled = "ENABLED"
    encoding = "ENCODING"
    encoding_model = "ENCODING_MODEL"
    max_gleanings = "MAX_GLEANINGS"
    max_length = "MAX_LENGTH"
    max_retries = "MAX_RETRIES"
    max_retry_wait = "MAX_RETRY_WAIT"
    max_tokens = "MAX_TOKENS"
    model = "MODEL"
    model_supports_json = "MODEL_SUPPORTS_JSON"
    prompt_file = "PROMPT_FILE"
    request_timeout = "REQUEST_TIMEOUT"
    rpm = "RPM"
    sleep_recommendation = "SLEEP_ON_RATE_LIMIT_RECOMMENDATION"
    thread_count = "THREAD_COUNT"
    thread_stagger = "THREAD_STAGGER"
    tpm = "TPM"
    type = "TYPE"
    base_dir = "BASE_DIR"


class Section(str, Enum):
    """Configuration Sections."""

    base = "BASE"
    cache = "CACHE"
    chunk = "CHUNK"
    claim_extraction = "CLAIM_EXTRACTION"
    community_report = "COMMUNITY_REPORT"
    embedding = "EMBEDDING"
    entity_extraction = "ENTITY_EXTRACTION"
    graphrag = "GRAPHRAG"
    input = "INPUT"
    llm = "LLM"
    node2vec = "NODE2VEC"
    reporting = "REPORTING"
    snapshot = "SNAPSHOT"
    storage = "STORAGE"
    summarize_descriptions = "SUMMARIZE_DESCRIPTIONS"
    umap = "UMAP"


def _is_azure(llm_type: LLMType | None) -> bool:
    return (
        llm_type == LLMType.AzureOpenAI
        or llm_type == LLMType.AzureOpenAIChat
        or llm_type == LLMType.AzureOpenAIEmbedding
    )


def _make_env(root_dir: str) -> Env:
    read_dotenv(root_dir)
    env = Env(expand_vars=True)
    env.read_env()
    return env


def _token_replace(data: dict):
    """Replace env-var tokens in a dictionary object."""
    for key, value in data.items():
        if isinstance(value, dict):
            _token_replace(value)
        elif isinstance(value, str):
            data[key] = os.path.expandvars(value)<|MERGE_RESOLUTION|>--- conflicted
+++ resolved
@@ -22,7 +22,6 @@
 from graphrag.index.default_config.parameters.read_dotenv import read_dotenv
 from graphrag.index.llm.types import LLMType
 
-<<<<<<< HEAD
 from .defaults import (
     DEFAULT_ASYNC_MODE,
     DEFAULT_CACHE_BASE_DIR,
@@ -79,22 +78,15 @@
     DEFAULT_UMAP_ENABLED,
 )
 from .environment_reader import EnvironmentReader
-=======
-from .default_config_parameters import DefaultConfigParametersDict
-from .default_config_parameters_model import DefaultConfigParametersModel
->>>>>>> 5b4bb6d3
 from .errors import (
     ApiKeyMissingError,
     AzureApiBaseMissingError,
     AzureDeploymentNameMissingError,
 )
-<<<<<<< HEAD
 from .input_models import (
     DefaultConfigParametersInputModel,
     LLMConfigInputModel,
 )
-=======
->>>>>>> 5b4bb6d3
 from .models import (
     CacheConfigModel,
     ChunkingConfigModel,
@@ -115,11 +107,8 @@
 )
 from .models.default_config_parameters_model import DefaultConfigParametersModel
 
-<<<<<<< HEAD
 InputModelValidator = TypeAdapter(DefaultConfigParametersInputModel)
 
-=======
->>>>>>> 5b4bb6d3
 
 def default_config_parameters(
     values: DefaultConfigParametersInputModel | None = None, root_dir: str | None = None
@@ -151,7 +140,6 @@
 
             if api_key is None:
                 raise ApiKeyMissingError
-<<<<<<< HEAD
             if _is_azure(llm_type):
                 if api_base is None:
                     raise AzureApiBaseMissingError
@@ -163,21 +151,6 @@
                 sleep_on_rate_limit = base.sleep_on_rate_limit_recommendation
 
             return LLMParametersModel(
-=======
-            llm_type = _str(Fragment.type)
-            llm_type = LLMType(llm_type) if llm_type else None
-            deployment_name = _str(Fragment.deployment_name)
-            model = _str(Fragment.model)
-
-            is_azure = _is_azure(llm_type)
-            api_base = _str(Fragment.api_base, _api_base)
-            if is_azure and deployment_name is None and model is None:
-                raise AzureDeploymentNameMissingError
-            if is_azure and api_base is None:
-                raise AzureApiBaseMissingError
-
-            llm_parameters = LLMParametersModel(
->>>>>>> 5b4bb6d3
                 api_key=api_key,
                 type=llm_type,
                 api_base=api_base,
@@ -217,13 +190,12 @@
             deployment_name = reader.str(Fragment.deployment_name)
 
             if api_key is None:
-<<<<<<< HEAD
-                raise ApiKeyMissingError
+                raise ApiKeyMissingError(embedding=True)
             if _is_azure(api_type):
                 if api_base is None:
-                    raise AzureApiBaseMissingError
+                    raise AzureApiBaseMissingError(embedding=True)
                 if deployment_name is None:
-                    raise AzureDeploymentNameMissingError
+                    raise AzureDeploymentNameMissingError(embedding=True)
 
             sleep_on_rate_limit = reader.bool(Fragment.sleep_recommendation)
             if sleep_on_rate_limit is None:
@@ -251,9 +223,6 @@
                 concurrent_requests=reader.int(Fragment.concurrent_requests)
                 or DEFAULT_LLM_CONCURRENT_REQUESTS,
             )
-=======
-                raise ApiKeyMissingError(embedding=True)
->>>>>>> 5b4bb6d3
 
     def hydrate_parallelization_params(
         config: LLMConfigInputModel, base: ParallelizationParametersModel
@@ -265,7 +234,6 @@
                 stagger=reader.float("stagger", Fragment.thread_stagger)
                 or base.stagger,
             )
-<<<<<<< HEAD
 
     fallback_oai_key = env("OPENAI_API_KEY", env("AZURE_OPENAI_API_KEY", None))
     fallback_oai_org = env("OPENAI_ORG_ID", None)
@@ -296,12 +264,12 @@
                 deployment_name = reader.str(Fragment.deployment_name)
 
                 if api_key is None:
-                    raise ApiKeyMissingError(embedding=True)
+                    raise ApiKeyMissingError
                 if _is_azure(llm_type):
                     if api_base is None:
-                        raise AzureApiBaseMissingError(embedding=True)
+                        raise AzureApiBaseMissingError
                     if deployment_name is None:
-                        raise AzureDeploymentNameMissingError(embedding=True)
+                        raise AzureDeploymentNameMissingError
 
                 sleep_on_rate_limit = reader.bool(Fragment.sleep_recommendation)
                 if sleep_on_rate_limit is None:
@@ -309,37 +277,6 @@
 
                 llm_model = LLMParametersModel(
                     api_key=api_key,
-=======
-            async_mode = _str(Fragment.async_mode)
-            async_mode_enum = AsyncType(async_mode) if async_mode else None
-            deployment_name = _str(Fragment.deployment_name)
-            model = _str(Fragment.model)
-            llm_type = _str(Fragment.type)
-            llm_type = LLMType(llm_type) if llm_type else None
-            is_azure = _is_azure(llm_type)
-            api_base = _str(Fragment.api_base, _api_base)
-
-            if is_azure and deployment_name is None and model is None:
-                raise AzureDeploymentNameMissingError(embedding=True)
-            if is_azure and api_base is None:
-                raise AzureApiBaseMissingError(embedding=True)
-
-            text_embeddings = TextEmbeddingConfigModel(
-                parallelization=ParallelizationParametersModel(
-                    stagger=_float(Fragment.thread_stagger),
-                    num_threads=_int(Fragment.thread_count),
-                ),
-                async_mode=async_mode_enum,
-                target=embedding_target,
-                batch_size=_int("BATCH_SIZE"),
-                batch_max_tokens=_int("BATCH_MAX_TOKENS"),
-                skip=_array_string(_str("SKIP")),
-                llm=LLMParametersModel(
-                    api_key=_str(Fragment.api_key, _api_key),
-                    type=llm_type,
-                    model=model,
-                    request_timeout=_float(Fragment.request_timeout),
->>>>>>> 5b4bb6d3
                     api_base=api_base,
                     api_version=api_version,
                     organization=api_organization,
@@ -465,7 +402,6 @@
                 group_by_columns=reader.list("group_by_columns", "BY_COLUMNS")
                 or DEFAULT_CHUNK_GROUP_BY_COLUMNS,
             )
-<<<<<<< HEAD
         with (
             reader.envvar_prefix(Section.snapshot),
             reader.use(values.get("snapshots")),
@@ -476,24 +412,6 @@
                 or DEFAULT_SNAPSHOTS_RAW_ENTITIES,
                 top_level_nodes=reader.bool("top_level_nodes")
                 or DEFAULT_SNAPSHOTS_TOP_LEVEL_NODES,
-=======
-            input = InputConfigModel(
-                type=input_type,
-                storage_type=storage_type,
-                file_encoding=_str(Fragment.encoding),
-                base_dir=_str(Fragment.base_dir),
-                connection_string=_str(Fragment.conn_string),
-                container_name=_str(Fragment.container_name),
-                file_pattern=_str("FILE_PATTERN"),
-                source_column=_str("SOURCE_COLUMN"),
-                timestamp_column=_str("TIMESTAMP_COLUMN"),
-                timestamp_format=_str("TIMESTAMP_FORMAT"),
-                text_column=_str("TEXT_COLUMN"),
-                title_column=_str("TITLE_COLUMN"),
-                document_attribute_columns=_array_string(
-                    _str("DOCUMENT_ATTRIBUTE_COLUMNS"),
-                ),
->>>>>>> 5b4bb6d3
             )
         with reader.envvar_prefix(Section.umap), reader.use(values.get("umap")):
             umap_model = UmapConfigModel(
@@ -575,7 +493,6 @@
                 or DEFAULT_MAX_CLUSTER_SIZE
             )
 
-<<<<<<< HEAD
         encoding_model = reader.str(Fragment.encoding_model) or DEFAULT_ENCODING_MODEL
         skip_workflows = reader.list("skip_workflows") or []
 
@@ -601,37 +518,6 @@
         encoding_model=encoding_model,
         skip_workflows=skip_workflows,
     )
-=======
-        async_mode = _str(Fragment.async_mode)
-        async_mode_enum = AsyncType(async_mode) if async_mode else None
-        return DefaultConfigParametersDict(
-            DefaultConfigParametersModel(
-                llm=llm_parameters,
-                parallelization=llm_parallelization,
-                embeddings=text_embeddings,
-                embed_graph=embed_graph,
-                reporting=reporting,
-                storage=storage,
-                cache=cache,
-                input=input,
-                chunks=chunks,
-                snapshots=snapshots,
-                entity_extraction=entity_extraction,
-                claim_extraction=claim_extraction,
-                community_reports=community_reports,
-                summarize_descriptions=summarize_descriptions,
-                umap=umap,
-                async_mode=async_mode_enum,
-                cluster_graph=ClusterGraphConfigModel(
-                    max_cluster_size=_int("MAX_CLUSTER_SIZE"),
-                ),
-                encoding_model=_str(Fragment.encoding_model),
-                skip_workflows=_array_string(_str("SKIP_WORKFLOWS")),
-            ),
-            env,
-            root_dir,
-        )
->>>>>>> 5b4bb6d3
 
 
 class Fragment(str, Enum):
