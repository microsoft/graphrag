# Copyright (c) 2024 Microsoft Corporation. All rights reserved.

"""Parameterization settings for the default configuration, loaded from environment variables."""

import os
from enum import Enum
from pathlib import Path
from typing import cast

from datashaper import AsyncType
from environs import Env
from pydantic import TypeAdapter

from graphrag.index.config import (
    PipelineCacheType,
    PipelineInputStorageType,
    PipelineInputType,
    PipelineReportingType,
    PipelineStorageType,
)
from graphrag.index.default_config.parameters.models import TextEmbeddingTarget
from graphrag.index.default_config.parameters.read_dotenv import read_dotenv
from graphrag.index.llm.types import LLMType

<<<<<<< HEAD
from .defaults import (
    DEFAULT_ASYNC_MODE,
    DEFAULT_CACHE_BASE_DIR,
    DEFAULT_CACHE_TYPE,
    DEFAULT_CHUNK_GROUP_BY_COLUMNS,
    DEFAULT_CHUNK_OVERLAP,
    DEFAULT_CHUNK_SIZE,
    DEFAULT_CLAIM_DESCRIPTION,
    DEFAULT_CLAIM_MAX_GLEANINGS,
    DEFAULT_COMMUNITY_REPORT_MAX_INPUT_LENGTH,
    DEFAULT_COMMUNITY_REPORT_MAX_LENGTH,
    DEFAULT_EMBEDDING_BATCH_MAX_TOKENS,
    DEFAULT_EMBEDDING_BATCH_SIZE,
    DEFAULT_EMBEDDING_MODEL,
    DEFAULT_EMBEDDING_TARGET,
    DEFAULT_EMBEDDING_TYPE,
    DEFAULT_ENCODING_MODEL,
    DEFAULT_ENTITY_EXTRACTION_ENTITY_TYPES,
    DEFAULT_ENTITY_EXTRACTION_MAX_GLEANINGS,
    DEFAULT_INPUT_BASE_DIR,
    DEFAULT_INPUT_CSV_PATTERN,
    DEFAULT_INPUT_FILE_ENCODING,
    DEFAULT_INPUT_STORAGE_TYPE,
    DEFAULT_INPUT_TEXT_COLUMN,
    DEFAULT_INPUT_TEXT_PATTERN,
    DEFAULT_INPUT_TYPE,
    DEFAULT_LLM_CONCURRENT_REQUESTS,
    DEFAULT_LLM_MAX_RETRIES,
    DEFAULT_LLM_MAX_RETRY_WAIT,
    DEFAULT_LLM_MAX_TOKENS,
    DEFAULT_LLM_MODEL,
    DEFAULT_LLM_REQUEST_TIMEOUT,
    DEFAULT_LLM_REQUESTS_PER_MINUTE,
    DEFAULT_LLM_SLEEP_ON_RATE_LIMIT_RECOMMENDATION,
    DEFAULT_LLM_TOKENS_PER_MINUTE,
    DEFAULT_LLM_TYPE,
    DEFAULT_MAX_CLUSTER_SIZE,
    DEFAULT_NODE2VEC_IS_ENABLED,
    DEFAULT_NODE2VEC_ITERATIONS,
    DEFAULT_NODE2VEC_NUM_WALKS,
    DEFAULT_NODE2VEC_RANDOM_SEED,
    DEFAULT_NODE2VEC_WALK_LENGTH,
    DEFAULT_NODE2VEC_WINDOW_SIZE,
    DEFAULT_PARALLELIZATION_NUM_THREADS,
    DEFAULT_PARALLELIZATION_STAGGER,
    DEFAULT_REPORTING_BASE_DIR,
    DEFAULT_REPORTING_TYPE,
    DEFAULT_SNAPSHOTS_GRAPHML,
    DEFAULT_SNAPSHOTS_RAW_ENTITIES,
    DEFAULT_SNAPSHOTS_TOP_LEVEL_NODES,
    DEFAULT_STORAGE_BASE_DIR,
    DEFAULT_STORAGE_TYPE,
    DEFAULT_SUMMARIZE_DESCRIPTIONS_MAX_LENGTH,
    DEFAULT_UMAP_ENABLED,
)
from .environment_reader import EnvironmentReader
=======
from .default_config_parameters import DefaultConfigParametersDict
>>>>>>> 416e8c51
from .errors import (
    ApiKeyMissingError,
    AzureApiBaseMissingError,
    AzureDeploymentNameMissingError,
)
from .input_models import (
    DefaultConfigParametersInputModel,
    LLMConfigInputModel,
)
from .models import (
    CacheConfigModel,
    ChunkingConfigModel,
    ClaimExtractionConfigModel,
    ClusterGraphConfigModel,
    CommunityReportsConfigModel,
    DefaultConfigParametersModel,
    EmbedGraphConfigModel,
    EntityExtractionConfigModel,
    InputConfigModel,
    LLMParametersModel,
    ParallelizationParametersModel,
    ReportingConfigModel,
    SnapshotsConfigModel,
    StorageConfigModel,
    SummarizeDescriptionsConfigModel,
    TextEmbeddingConfigModel,
    UmapConfigModel,
)
from .models.default_config_parameters_model import DefaultConfigParametersModel

InputModelValidator = TypeAdapter(DefaultConfigParametersInputModel)


def default_config_parameters(
    values: DefaultConfigParametersInputModel | None = None, root_dir: str | None = None
) -> DefaultConfigParametersModel:
    """Load Configuration Parameters from a dictionary."""
    values = values or {}
    root_dir = root_dir or str(Path.cwd())
    env = _make_env(root_dir)
    _token_replace(cast(dict, values))
    InputModelValidator.validate_python(values, strict=True)

    reader = EnvironmentReader(env)

    def hydrate_async_type(input: LLMConfigInputModel, base: AsyncType) -> AsyncType:
        value = input.get(Fragment.async_mode)
        return AsyncType(value) if value else base

    def hydrate_llm_params(
        config: LLMConfigInputModel, base: LLMParametersModel
    ) -> LLMParametersModel:
        with reader.use(config.get("llm")):
            llm_type = reader.str(Fragment.type)
            llm_type = LLMType(llm_type) if llm_type else base.type
            api_key = reader.str(Fragment.api_key) or base.api_key
            api_base = reader.str(Fragment.api_base) or base.api_base
            deployment_name = (
                reader.str(Fragment.deployment_name) or base.deployment_name
            )

            if api_key is None:
                raise ApiKeyMissingError
            if _is_azure(llm_type):
                if api_base is None:
                    raise AzureApiBaseMissingError
                if deployment_name is None:
                    raise AzureDeploymentNameMissingError

            sleep_on_rate_limit = reader.bool(Fragment.sleep_recommendation)
            if sleep_on_rate_limit is None:
                sleep_on_rate_limit = base.sleep_on_rate_limit_recommendation

            return LLMParametersModel(
                api_key=api_key,
                type=llm_type,
                api_base=api_base,
                api_version=reader.str(Fragment.api_version) or base.api_version,
                organization=reader.str("organization") or base.organization,
                proxy=reader.str("proxy") or base.proxy,
                model=reader.str("model") or base.model,
                max_tokens=reader.int(Fragment.max_tokens) or base.max_tokens,
                model_supports_json=reader.bool(Fragment.model_supports_json)
                or base.model_supports_json,
                request_timeout=reader.float(Fragment.request_timeout)
                or base.request_timeout,
                deployment_name=deployment_name,
                tokens_per_minute=reader.int("tokens_per_minute", Fragment.tpm)
                or base.tokens_per_minute,
                requests_per_minute=reader.int("requests_per_minute", Fragment.rpm)
                or base.requests_per_minute,
                max_retries=reader.int(Fragment.max_retries) or base.max_retries,
                max_retry_wait=reader.float(Fragment.max_retry_wait)
                or base.max_retry_wait,
                sleep_on_rate_limit_recommendation=sleep_on_rate_limit,
                concurrent_requests=reader.int(Fragment.concurrent_requests)
                or base.concurrent_requests,
            )

    def hydrate_embeddings_params(
        config: LLMConfigInputModel, base: LLMParametersModel
    ) -> LLMParametersModel:
        with reader.use(config.get("llm")):
            api_key = reader.str(Fragment.api_key) or base.api_key
            api_base = reader.str(Fragment.api_base) or base.api_base
            api_version = reader.str(Fragment.api_version) or base.api_version
            api_organization = reader.str("organization") or base.organization
            api_proxy = reader.str("proxy") or base.proxy
            api_type = reader.str(Fragment.type) or DEFAULT_EMBEDDING_TYPE
            api_type = LLMType(api_type) if api_type else DEFAULT_LLM_TYPE
            deployment_name = reader.str(Fragment.deployment_name)

            if api_key is None:
                raise ApiKeyMissingError(embedding=True)
            if _is_azure(api_type):
                if api_base is None:
                    raise AzureApiBaseMissingError(embedding=True)
                if deployment_name is None:
                    raise AzureDeploymentNameMissingError(embedding=True)

            sleep_on_rate_limit = reader.bool(Fragment.sleep_recommendation)
            if sleep_on_rate_limit is None:
                sleep_on_rate_limit = base.sleep_on_rate_limit_recommendation

            return LLMParametersModel(
                api_key=api_key,
                type=api_type,
                api_base=api_base,
                api_version=api_version,
                organization=api_organization,
                proxy=api_proxy,
                model=reader.str(Fragment.model) or DEFAULT_EMBEDDING_MODEL,
                request_timeout=reader.float(Fragment.request_timeout)
                or DEFAULT_LLM_REQUEST_TIMEOUT,
                deployment_name=deployment_name,
                tokens_per_minute=reader.int("tokens_per_minute", Fragment.tpm)
                or DEFAULT_LLM_TOKENS_PER_MINUTE,
                requests_per_minute=reader.int("requests_per_minute", Fragment.rpm)
                or DEFAULT_LLM_REQUESTS_PER_MINUTE,
                max_retries=reader.int(Fragment.max_retries) or DEFAULT_LLM_MAX_RETRIES,
                max_retry_wait=reader.float(Fragment.max_retry_wait)
                or DEFAULT_LLM_MAX_RETRY_WAIT,
                sleep_on_rate_limit_recommendation=sleep_on_rate_limit,
                concurrent_requests=reader.int(Fragment.concurrent_requests)
                or DEFAULT_LLM_CONCURRENT_REQUESTS,
            )

    def hydrate_parallelization_params(
        config: LLMConfigInputModel, base: ParallelizationParametersModel
    ) -> ParallelizationParametersModel:
        with reader.use(config.get("parallelization")):
            return ParallelizationParametersModel(
                num_threads=reader.int("num_threads", Fragment.thread_count)
                or base.num_threads,
                stagger=reader.float("stagger", Fragment.thread_stagger)
                or base.stagger,
            )

    fallback_oai_key = env("OPENAI_API_KEY", env("AZURE_OPENAI_API_KEY", None))
    fallback_oai_org = env("OPENAI_ORG_ID", None)
    fallback_oai_base = env("OPENAI_BASE_URL", None)
    fallback_oai_version = env("OPENAI_API_VERSION", None)

    with reader.envvar_prefix(Section.graphrag), reader.use(values):
        async_mode = reader.str(Fragment.async_mode)
        async_mode = AsyncType(async_mode) if async_mode else DEFAULT_ASYNC_MODE

        fallback_oai_key = reader.str(Fragment.api_key) or fallback_oai_key
        fallback_oai_org = reader.str(Fragment.api_organization) or fallback_oai_org
        fallback_oai_base = reader.str(Fragment.api_base) or fallback_oai_base
        fallback_oai_version = reader.str(Fragment.api_version) or fallback_oai_version
        fallback_oai_proxy = reader.str(Fragment.api_proxy)

        with reader.envvar_prefix(Section.llm):
            with reader.use(values.get("llm")):
                llm_type = reader.str(Fragment.type)
                llm_type = LLMType(llm_type) if llm_type else DEFAULT_LLM_TYPE
                api_key = reader.str(Fragment.api_key) or fallback_oai_key
                api_organization = (
                    reader.str(Fragment.api_organization) or fallback_oai_org
                )
                api_base = reader.str(Fragment.api_base) or fallback_oai_base
                api_version = reader.str(Fragment.api_version) or fallback_oai_version
                api_proxy = reader.str(Fragment.api_proxy) or fallback_oai_proxy
                deployment_name = reader.str(Fragment.deployment_name)

                if api_key is None:
                    raise ApiKeyMissingError
                if _is_azure(llm_type):
                    if api_base is None:
                        raise AzureApiBaseMissingError
                    if deployment_name is None:
                        raise AzureDeploymentNameMissingError

                sleep_on_rate_limit = reader.bool(Fragment.sleep_recommendation)
                if sleep_on_rate_limit is None:
                    sleep_on_rate_limit = DEFAULT_LLM_SLEEP_ON_RATE_LIMIT_RECOMMENDATION

                llm_model = LLMParametersModel(
                    api_key=api_key,
                    api_base=api_base,
                    api_version=api_version,
                    organization=api_organization,
                    proxy=api_proxy,
                    type=llm_type,
                    model=reader.str(Fragment.model) or DEFAULT_LLM_MODEL,
                    max_tokens=reader.int(Fragment.max_tokens)
                    or DEFAULT_LLM_MAX_TOKENS,
                    model_supports_json=reader.bool(Fragment.model_supports_json),
                    request_timeout=reader.float(Fragment.request_timeout)
                    or DEFAULT_LLM_REQUEST_TIMEOUT,
                    deployment_name=deployment_name,
                    tokens_per_minute=reader.int(Fragment.tpm)
                    or DEFAULT_LLM_TOKENS_PER_MINUTE,
                    requests_per_minute=reader.int(Fragment.rpm)
                    or DEFAULT_LLM_REQUESTS_PER_MINUTE,
                    max_retries=reader.int(Fragment.max_retries)
                    or DEFAULT_LLM_MAX_RETRIES,
                    max_retry_wait=reader.float(Fragment.max_retry_wait)
                    or DEFAULT_LLM_MAX_RETRY_WAIT,
                    sleep_on_rate_limit_recommendation=sleep_on_rate_limit,
                    concurrent_requests=reader.int(Fragment.concurrent_requests)
                    or DEFAULT_LLM_CONCURRENT_REQUESTS,
                )
            with reader.use(values.get("parallelization")):
                llm_parallelization_model = ParallelizationParametersModel(
                    stagger=reader.float("stagger", Fragment.thread_stagger)
                    or DEFAULT_PARALLELIZATION_STAGGER,
                    num_threads=reader.int("num_threads", Fragment.thread_count)
                    or DEFAULT_PARALLELIZATION_NUM_THREADS,
                )
        embeddings_config = values.get("embeddings") or {}
        with reader.envvar_prefix(Section.embedding), reader.use(embeddings_config):
            embeddings_target = reader.str("target")
            embeddings_model = TextEmbeddingConfigModel(
                llm=hydrate_embeddings_params(embeddings_config, llm_model),
                parallelization=hydrate_parallelization_params(
                    embeddings_config, llm_parallelization_model
                ),
                async_mode=hydrate_async_type(embeddings_config, async_mode),
                target=TextEmbeddingTarget(embeddings_target)
                if embeddings_target
                else DEFAULT_EMBEDDING_TARGET,
                batch_size=reader.int("batch_size") or DEFAULT_EMBEDDING_BATCH_SIZE,
                batch_max_tokens=reader.int("batch_max_tokens")
                or DEFAULT_EMBEDDING_BATCH_MAX_TOKENS,
                skip=reader.list("skip") or [],
            )
        with (
            reader.envvar_prefix(Section.node2vec),
            reader.use(values.get("embed_graph")),
        ):
            embed_graph_model = EmbedGraphConfigModel(
                enabled=reader.bool(Fragment.enabled) or DEFAULT_NODE2VEC_IS_ENABLED,
                num_walks=reader.int("num_walks") or DEFAULT_NODE2VEC_NUM_WALKS,
                walk_length=reader.int("walk_length") or DEFAULT_NODE2VEC_WALK_LENGTH,
                window_size=reader.int("window_size") or DEFAULT_NODE2VEC_WINDOW_SIZE,
                iterations=reader.int("iterations") or DEFAULT_NODE2VEC_ITERATIONS,
                random_seed=reader.int("random_seed") or DEFAULT_NODE2VEC_RANDOM_SEED,
            )
        with reader.envvar_prefix(Section.input), reader.use(values.get("input")):
            input_type = reader.str(Fragment.type)
            storage_type = reader.str("storage_type")
            input_model = InputConfigModel(
                type=PipelineInputType(input_type)
                if input_type
                else DEFAULT_INPUT_TYPE,
                storage_type=PipelineInputStorageType(storage_type)
                if storage_type
                else DEFAULT_INPUT_STORAGE_TYPE,
                file_encoding=reader.str("file_encoding", Fragment.encoding)
                or DEFAULT_INPUT_FILE_ENCODING,
                base_dir=reader.str(Fragment.base_dir) or DEFAULT_INPUT_BASE_DIR,
                file_pattern=reader.str("file_pattern")
                or (
                    DEFAULT_INPUT_TEXT_PATTERN
                    if input_type == PipelineInputType.text
                    else DEFAULT_INPUT_CSV_PATTERN
                ),
                source_column=reader.str("source_column"),
                timestamp_column=reader.str("timestamp_column"),
                timestamp_format=reader.str("timestamp_format"),
                text_column=reader.str("text_column") or DEFAULT_INPUT_TEXT_COLUMN,
                title_column=reader.str("title_column"),
                document_attribute_columns=reader.list("document_attribute_columns")
                or [],
                connection_string=reader.str(Fragment.conn_string),
                container_name=reader.str(Fragment.container_name),
            )
        with reader.envvar_prefix(Section.cache), reader.use(values.get("cache")):
            c_type = reader.str(Fragment.type)
            cache_model = CacheConfigModel(
                type=PipelineCacheType(c_type) if c_type else DEFAULT_CACHE_TYPE,
                connection_string=reader.str(Fragment.conn_string),
                container_name=reader.str(Fragment.container_name),
                base_dir=reader.str(Fragment.base_dir) or DEFAULT_CACHE_BASE_DIR,
            )
        with (
            reader.envvar_prefix(Section.reporting),
            reader.use(values.get("reporting")),
        ):
            r_type = reader.str(Fragment.type)
            reporting_model = ReportingConfigModel(
                type=PipelineReportingType(r_type)
                if r_type
                else DEFAULT_REPORTING_TYPE,
                connection_string=reader.str(Fragment.conn_string),
                container_name=reader.str(Fragment.container_name),
                base_dir=reader.str(Fragment.base_dir) or DEFAULT_REPORTING_BASE_DIR,
            )
        with reader.envvar_prefix(Section.storage), reader.use(values.get("storage")):
            s_type = reader.str(Fragment.type)
            storage_model = StorageConfigModel(
                type=PipelineStorageType(s_type) if s_type else DEFAULT_STORAGE_TYPE,
                connection_string=reader.str(Fragment.conn_string),
                container_name=reader.str(Fragment.container_name),
                base_dir=reader.str(Fragment.base_dir) or DEFAULT_STORAGE_BASE_DIR,
            )
        with reader.envvar_prefix(Section.chunk), reader.use(values.get("chunks")):
            chunks_model = ChunkingConfigModel(
                size=reader.int("size") or DEFAULT_CHUNK_SIZE,
                overlap=reader.int("overlap") or DEFAULT_CHUNK_OVERLAP,
                group_by_columns=reader.list("group_by_columns", "BY_COLUMNS")
                or DEFAULT_CHUNK_GROUP_BY_COLUMNS,
            )
        with (
            reader.envvar_prefix(Section.snapshot),
            reader.use(values.get("snapshots")),
        ):
            snapshots_model = SnapshotsConfigModel(
                graphml=reader.bool("graphml") or DEFAULT_SNAPSHOTS_GRAPHML,
                raw_entities=reader.bool("raw_entities")
                or DEFAULT_SNAPSHOTS_RAW_ENTITIES,
                top_level_nodes=reader.bool("top_level_nodes")
                or DEFAULT_SNAPSHOTS_TOP_LEVEL_NODES,
            )
        with reader.envvar_prefix(Section.umap), reader.use(values.get("umap")):
            umap_model = UmapConfigModel(
                enabled=reader.bool(Fragment.enabled) or DEFAULT_UMAP_ENABLED,
            )

        entity_extraction_config = values.get("entity_extraction") or {}
        with (
            reader.envvar_prefix(Section.entity_extraction),
            reader.use(entity_extraction_config),
        ):
            entity_extraction_model = EntityExtractionConfigModel(
                llm=hydrate_llm_params(entity_extraction_config, llm_model),
                parallelization=hydrate_parallelization_params(
                    entity_extraction_config, llm_parallelization_model
                ),
                async_mode=hydrate_async_type(entity_extraction_config, async_mode),
                entity_types=reader.list("entity_types")
                or DEFAULT_ENTITY_EXTRACTION_ENTITY_TYPES,
                max_gleanings=reader.int(Fragment.max_gleanings)
                or DEFAULT_ENTITY_EXTRACTION_MAX_GLEANINGS,
                prompt=reader.str("prompt", Fragment.prompt_file),
            )

        claim_extraction_config = values.get("claim_extraction") or {}
        with (
            reader.envvar_prefix(Section.claim_extraction),
            reader.use(claim_extraction_config),
        ):
            claim_extraction_model = ClaimExtractionConfigModel(
                llm=hydrate_llm_params(claim_extraction_config, llm_model),
                parallelization=hydrate_parallelization_params(
                    claim_extraction_config, llm_parallelization_model
                ),
                async_mode=hydrate_async_type(claim_extraction_config, async_mode),
                description=reader.str("description") or DEFAULT_CLAIM_DESCRIPTION,
                prompt=reader.str("prompt", Fragment.prompt_file),
                max_gleanings=reader.int(Fragment.max_gleanings)
                or DEFAULT_CLAIM_MAX_GLEANINGS,
            )

        community_report_config = values.get("community_reports") or {}
        with (
            reader.envvar_prefix(Section.community_report),
            reader.use(community_report_config),
        ):
            community_reports_model = CommunityReportsConfigModel(
                llm=hydrate_llm_params(community_report_config, llm_model),
                parallelization=hydrate_parallelization_params(
                    community_report_config, llm_parallelization_model
                ),
                async_mode=hydrate_async_type(community_report_config, async_mode),
                prompt=reader.str("prompt", Fragment.prompt_file),
                max_length=reader.int(Fragment.max_length)
                or DEFAULT_COMMUNITY_REPORT_MAX_LENGTH,
                max_input_length=reader.int("max_input_length")
                or DEFAULT_COMMUNITY_REPORT_MAX_INPUT_LENGTH,
            )

        summarize_description_config = values.get("summarize_descriptions") or {}
        with (
            reader.envvar_prefix(Section.summarize_descriptions),
            reader.use(values.get("summarize_descriptions")),
        ):
            summarize_descriptions_model = SummarizeDescriptionsConfigModel(
                llm=hydrate_llm_params(summarize_description_config, llm_model),
                parallelization=hydrate_parallelization_params(
                    summarize_description_config, llm_parallelization_model
                ),
                async_mode=hydrate_async_type(summarize_description_config, async_mode),
                prompt=reader.str("prompt", Fragment.prompt_file),
                max_length=reader.int(Fragment.max_length)
                or DEFAULT_SUMMARIZE_DESCRIPTIONS_MAX_LENGTH,
            )

        with reader.use(values.get("cluster_graph")):
            cluster_graph_model = ClusterGraphConfigModel(
                max_cluster_size=reader.int("max_cluster_size")
                or DEFAULT_MAX_CLUSTER_SIZE
            )

        encoding_model = reader.str(Fragment.encoding_model) or DEFAULT_ENCODING_MODEL
        skip_workflows = reader.list("skip_workflows") or []

    return DefaultConfigParametersModel(
        root_dir=root_dir,
        llm=llm_model,
        parallelization=llm_parallelization_model,
        async_mode=async_mode,
        embeddings=embeddings_model,
        embed_graph=embed_graph_model,
        reporting=reporting_model,
        storage=storage_model,
        cache=cache_model,
        input=input_model,
        chunks=chunks_model,
        snapshots=snapshots_model,
        entity_extraction=entity_extraction_model,
        claim_extraction=claim_extraction_model,
        community_reports=community_reports_model,
        summarize_descriptions=summarize_descriptions_model,
        umap=umap_model,
        cluster_graph=cluster_graph_model,
        encoding_model=encoding_model,
        skip_workflows=skip_workflows,
    )


class Fragment(str, Enum):
    """Configuration Fragments."""

    api_base = "API_BASE"
    api_key = "API_KEY"
    api_version = "API_VERSION"
    api_organization = "API_ORGANIZATION"
    api_proxy = "API_PROXY"
    async_mode = "ASYNC_MODE"
    concurrent_requests = "CONCURRENT_REQUESTS"
    conn_string = "CONNECTION_STRING"
    container_name = "CONTAINER_NAME"
    deployment_name = "DEPLOYMENT_NAME"
    description = "DESCRIPTION"
    enabled = "ENABLED"
    encoding = "ENCODING"
    encoding_model = "ENCODING_MODEL"
    max_gleanings = "MAX_GLEANINGS"
    max_length = "MAX_LENGTH"
    max_retries = "MAX_RETRIES"
    max_retry_wait = "MAX_RETRY_WAIT"
    max_tokens = "MAX_TOKENS"
    model = "MODEL"
    model_supports_json = "MODEL_SUPPORTS_JSON"
    prompt_file = "PROMPT_FILE"
    request_timeout = "REQUEST_TIMEOUT"
    rpm = "RPM"
    sleep_recommendation = "SLEEP_ON_RATE_LIMIT_RECOMMENDATION"
    thread_count = "THREAD_COUNT"
    thread_stagger = "THREAD_STAGGER"
    tpm = "TPM"
    type = "TYPE"
    base_dir = "BASE_DIR"


class Section(str, Enum):
    """Configuration Sections."""

    base = "BASE"
    cache = "CACHE"
    chunk = "CHUNK"
    claim_extraction = "CLAIM_EXTRACTION"
    community_report = "COMMUNITY_REPORT"
    embedding = "EMBEDDING"
    entity_extraction = "ENTITY_EXTRACTION"
    graphrag = "GRAPHRAG"
    input = "INPUT"
    llm = "LLM"
    node2vec = "NODE2VEC"
    reporting = "REPORTING"
    snapshot = "SNAPSHOT"
    storage = "STORAGE"
    summarize_descriptions = "SUMMARIZE_DESCRIPTIONS"
    umap = "UMAP"


def _is_azure(llm_type: LLMType | None) -> bool:
    return (
        llm_type == LLMType.AzureOpenAI
        or llm_type == LLMType.AzureOpenAIChat
        or llm_type == LLMType.AzureOpenAIEmbedding
    )


def _make_env(root_dir: str) -> Env:
    read_dotenv(root_dir)
    env = Env(expand_vars=True)
    env.read_env()
    return env


def _token_replace(data: dict):
    """Replace env-var tokens in a dictionary object."""
    for key, value in data.items():
        if isinstance(value, dict):
            _token_replace(value)
        elif isinstance(value, str):
            data[key] = os.path.expandvars(value)<|MERGE_RESOLUTION|>--- conflicted
+++ resolved
@@ -22,7 +22,6 @@
 from graphrag.index.default_config.parameters.read_dotenv import read_dotenv
 from graphrag.index.llm.types import LLMType
 
-<<<<<<< HEAD
 from .defaults import (
     DEFAULT_ASYNC_MODE,
     DEFAULT_CACHE_BASE_DIR,
@@ -79,9 +78,6 @@
     DEFAULT_UMAP_ENABLED,
 )
 from .environment_reader import EnvironmentReader
-=======
-from .default_config_parameters import DefaultConfigParametersDict
->>>>>>> 416e8c51
 from .errors import (
     ApiKeyMissingError,
     AzureApiBaseMissingError,
@@ -110,7 +106,6 @@
     TextEmbeddingConfigModel,
     UmapConfigModel,
 )
-from .models.default_config_parameters_model import DefaultConfigParametersModel
 
 InputModelValidator = TypeAdapter(DefaultConfigParametersInputModel)
 
