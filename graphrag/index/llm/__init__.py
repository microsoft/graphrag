# Copyright (c) 2024 Microsoft Corporation.
# Licensed under the MIT License

<<<<<<< HEAD
"""The Indexing Engine LLM package root."""

from .load_llm import load_llm, load_llm_embeddings, read_llm_params
from .types import TextListSplitter, TextSplitter

__all__ = [
    "TextListSplitter",
    "TextSplitter",
    "load_llm",
    "load_llm_embeddings",
    "read_llm_params",
]
=======
"""The Indexing Engine LLM package root."""
>>>>>>> 22a57d14
<|MERGE_RESOLUTION|>--- conflicted
+++ resolved
@@ -1,19 +1,4 @@
 # Copyright (c) 2024 Microsoft Corporation.
 # Licensed under the MIT License
 
-<<<<<<< HEAD
-"""The Indexing Engine LLM package root."""
-
-from .load_llm import load_llm, load_llm_embeddings, read_llm_params
-from .types import TextListSplitter, TextSplitter
-
-__all__ = [
-    "TextListSplitter",
-    "TextSplitter",
-    "load_llm",
-    "load_llm_embeddings",
-    "read_llm_params",
-]
-=======
-"""The Indexing Engine LLM package root."""
->>>>>>> 22a57d14
+"""The Indexing Engine LLM package root."""