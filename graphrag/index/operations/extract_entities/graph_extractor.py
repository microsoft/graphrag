--- conflicted
+++ resolved
@@ -91,15 +91,9 @@
         self._on_error = on_error or (lambda _e, _s, _d: None)
 
         # Construct the looping arguments
-<<<<<<< HEAD
-        encoding = tiktoken.get_encoding(encoding_model or "cl100k_base")
+        encoding = tiktoken.get_encoding(encoding_model or defs.ENCODING_MODEL)
         yes = f"{encoding.encode('Y')[0]}"
         no = f"{encoding.encode('N')[0]}"
-=======
-        encoding = tiktoken.get_encoding(encoding_model or defs.ENCODING_MODEL)
-        yes = f"{encoding.encode('YES')[0]}"
-        no = f"{encoding.encode('NO')[0]}"
->>>>>>> 5258bc5f
         self._loop_args = {"logit_bias": {yes: 100, no: 100}, "max_tokens": 1}
 
     async def __call__(
@@ -185,12 +179,8 @@
                 history=response.history,
                 model_parameters=self._loop_args,
             )
-<<<<<<< HEAD
-            if response.output != "Y":
-=======
-
-            if response.output.content != "YES":
->>>>>>> 5258bc5f
+
+            if response.output.content != "Y":
                 break
 
         return results
