# Copyright (c) 2024 Microsoft Corporation.
# Licensed under the MIT License

"""A module containing run_workflow method definition."""

from graphrag.callbacks.workflow_callbacks import WorkflowCallbacks
from graphrag.config.models.graph_rag_config import GraphRagConfig
from graphrag.index.context import PipelineRunContext
from graphrag.index.flows.extract_graph import (
    extract_graph,
)
from graphrag.index.typing import WorkflowFunctionOutput
from graphrag.utils.storage import load_table_from_storage, write_table_to_storage

workflow_name = "extract_graph"


async def run_workflow(
    config: GraphRagConfig,
    context: PipelineRunContext,
    callbacks: WorkflowCallbacks,
) -> WorkflowFunctionOutput:
    """All the steps to create the base entity graph."""
    text_units = await load_table_from_storage("text_units", context.storage)

    extract_graph_llm_settings = config.get_language_model_config(
        config.extract_graph.model_id
    )
    extraction_strategy = config.extract_graph.resolved_strategy(
        config.root_dir, extract_graph_llm_settings
    )

    summarization_llm_settings = config.get_language_model_config(
        config.summarize_descriptions.model_id
    )
    summarization_strategy = config.summarize_descriptions.resolved_strategy(
        config.root_dir, summarization_llm_settings
    )

    entities, relationships = await extract_graph(
        text_units=text_units,
        callbacks=callbacks,
        cache=context.cache,
        extraction_strategy=extraction_strategy,
        extraction_num_threads=extract_graph_llm_settings.concurrent_requests,
        extraction_async_mode=extract_graph_llm_settings.async_mode,
        entity_types=config.extract_graph.entity_types,
        summarization_strategy=summarization_strategy,
<<<<<<< HEAD
        summarization_num_threads=summarization_num_threads,
=======
        summarization_num_threads=summarization_llm_settings.concurrent_requests,
        embed_config=config.embed_graph,
        layout_enabled=config.umap.enabled,
>>>>>>> f14cda2b
    )

    await write_table_to_storage(entities, "entities", context.storage)
    await write_table_to_storage(relationships, "relationships", context.storage)

    return WorkflowFunctionOutput(
        result={
            "entities": entities,
            "relationships": relationships,
        },
        config=None,
    )<|MERGE_RESOLUTION|>--- conflicted
+++ resolved
@@ -46,13 +46,7 @@
         extraction_async_mode=extract_graph_llm_settings.async_mode,
         entity_types=config.extract_graph.entity_types,
         summarization_strategy=summarization_strategy,
-<<<<<<< HEAD
-        summarization_num_threads=summarization_num_threads,
-=======
         summarization_num_threads=summarization_llm_settings.concurrent_requests,
-        embed_config=config.embed_graph,
-        layout_enabled=config.umap.enabled,
->>>>>>> f14cda2b
     )
 
     await write_table_to_storage(entities, "entities", context.storage)
