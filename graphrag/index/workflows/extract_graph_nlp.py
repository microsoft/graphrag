--- conflicted
+++ resolved
@@ -26,12 +26,8 @@
     context: PipelineRunContext,
 ) -> WorkflowFunctionOutput:
     """All the steps to create the base entity graph."""
-<<<<<<< HEAD
     logger.info("Workflow started: extract_graph_nlp")
-    text_units = await load_table_from_storage("text_units", context.storage)
-=======
     text_units = await load_table_from_storage("text_units", context.output_storage)
->>>>>>> 1df89727
 
     entities, relationships = await extract_graph_nlp(
         text_units,
