--- conflicted
+++ resolved
@@ -44,25 +44,14 @@
         # Subworkflow: Prepare Edges
         #
         {
-<<<<<<< HEAD
             "id": "edges",
             "verb": "prepare_community_reports_edges",
             "input": {"source": "workflow:create_final_relationships"},
-=======
-            "verb": "create_community_reports",
-            "args": {
-                **create_community_reports_config,
-                "async_mode": create_community_reports_config.get(
-                    "async_mode", AsyncType.AsyncIO
-                ),
-            },
->>>>>>> 123b9fbd
         },
         #
         # Subworkflow: Prepare Claims Table
         #
         {
-<<<<<<< HEAD
             "id": "claims",
             "verb": "prepare_community_reports_claims",
             "input": {
@@ -100,11 +89,11 @@
                 "community_hierarchy": "community_hierarchy",
                 "nodes": "nodes",
             },
-=======
+        },
+        {
             # Generate a unique ID for each community report distinct from the community ID
             "verb": "window",
             "args": {"to": "id", "operation": "uuid", "column": "community"},
->>>>>>> 123b9fbd
         },
         {
             "verb": "text_embed",
