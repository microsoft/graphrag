--- conflicted
+++ resolved
@@ -14,10 +14,6 @@
     verb,
 )
 
-<<<<<<< HEAD
-from graphrag.index.cache.pipeline_cache import PipelineCache
-=======
->>>>>>> 17658c5d
 from graphrag.index.flows.create_final_text_units import (
     create_final_text_units as create_final_text_units_flow,
 )
