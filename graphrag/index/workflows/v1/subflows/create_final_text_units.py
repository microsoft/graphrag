--- conflicted
+++ resolved
@@ -22,15 +22,9 @@
 
 
 @verb(name="create_final_text_units", treats_input_tables_as_immutable=True)
-def create_final_text_units(
+async def create_final_text_units(
     input: VerbInput,
-<<<<<<< HEAD
-=======
-    callbacks: VerbCallbacks,
-    cache: PipelineCache,
     runtime_storage: PipelineStorage,
-    text_text_embed: dict | None = None,
->>>>>>> d6e6f5c0
     **_kwargs: dict,
 ) -> VerbResult:
     """All the steps to transform the text units."""
@@ -46,13 +40,8 @@
     if final_covariates:
         final_covariates = cast(pd.DataFrame, final_covariates.table)
 
-<<<<<<< HEAD
     output = create_final_text_units_flow(
-        source,
-=======
-    output = await create_final_text_units_flow(
         text_units,
->>>>>>> d6e6f5c0
         final_entities,
         final_relationships,
         final_covariates,
