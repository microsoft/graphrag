--- conflicted
+++ resolved
@@ -4,11 +4,8 @@
 """The Indexing Engine workflows -> subflows package root."""
 
 from .create_base_documents import create_base_documents
-<<<<<<< HEAD
+from .create_base_entity_graph import create_base_entity_graph
 from .create_base_extracted_entities import create_base_extracted_entities
-=======
-from .create_base_entity_graph import create_base_entity_graph
->>>>>>> 5220bb7e
 from .create_base_text_units import create_base_text_units
 from .create_final_communities import create_final_communities
 from .create_final_community_reports import create_final_community_reports
@@ -23,11 +20,8 @@
 
 __all__ = [
     "create_base_documents",
-<<<<<<< HEAD
+    "create_base_entity_graph",
     "create_base_extracted_entities",
-=======
-    "create_base_entity_graph",
->>>>>>> 5220bb7e
     "create_base_text_units",
     "create_final_communities",
     "create_final_community_reports",
