--- conflicted
+++ resolved
@@ -43,12 +43,8 @@
         method: IndexingMethod | str = IndexingMethod.Standard,
     ) -> Pipeline:
         """Create a pipeline generator."""
-<<<<<<< HEAD
-        workflows = _get_workflows_list(config, method, is_update_run)
+        workflows = config.workflows or cls.pipelines.get(method, [])
         logger.info("Creating pipeline with workflows: %s", workflows)
-=======
-        workflows = config.workflows or cls.pipelines.get(method, [])
->>>>>>> 1df89727
         return Pipeline([(name, cls.workflows[name]) for name in workflows])
 
 
