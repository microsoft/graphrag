--- conflicted
+++ resolved
@@ -12,7 +12,6 @@
 import pandas as pd
 from datashaper import VerbCallbacks
 
-<<<<<<< HEAD
 from graphrag.index.run.workflow import _find_workflow_config
 
 if TYPE_CHECKING:
@@ -24,10 +23,7 @@
 from graphrag.index.operations.summarize_descriptions.strategies import (
     run_graph_intelligence as run_entity_summarization,
 )
-from graphrag.index.storage.typing import PipelineStorage
-=======
 from graphrag.index.storage.pipeline_storage import PipelineStorage
->>>>>>> ac09e0a7
 from graphrag.utils.storage import _load_table_from_storage
 
 
@@ -251,17 +247,21 @@
     # Group by name and resolve conflicts
     aggregated = (
         combined.groupby("name")
-        .agg({
-            "id": "first",
-            "type": "first",
-            "human_readable_id": "first",
-            "graph_embedding": "first",
-            "description": lambda x: list(x.astype(str)),  # Ensure str
-            # Concatenate nd.array into a single list
-            "text_unit_ids": lambda x: ",".join(str(i) for j in x.tolist() for i in j),
-            # Keep only descriptions where the original value wasn't modified
-            "description_embedding": lambda x: x.iloc[0] if len(x) == 1 else np.nan,
-        })
+        .agg(
+            {
+                "id": "first",
+                "type": "first",
+                "human_readable_id": "first",
+                "graph_embedding": "first",
+                "description": lambda x: list(x.astype(str)),  # Ensure str
+                # Concatenate nd.array into a single list
+                "text_unit_ids": lambda x: ",".join(
+                    str(i) for j in x.tolist() for i in j
+                ),
+                # Keep only descriptions where the original value wasn't modified
+                "description_embedding": lambda x: x.iloc[0] if len(x) == 1 else np.nan,
+            }
+        )
         .reset_index()
     )
 
@@ -428,10 +428,12 @@
     }
 
     # Specify custom aggregation for description and source_id
-    columns_to_agg.update({
-        "description": lambda x: os.linesep.join(x.astype(str)),
-        "source_id": lambda x: ",".join(str(i) for i in x.tolist()),
-    })
+    columns_to_agg.update(
+        {
+            "description": lambda x: os.linesep.join(x.astype(str)),
+            "source_id": lambda x: ",".join(str(i) for i in x.tolist()),
+        }
+    )
 
     merged_nodes = (
         concat_nodes.groupby(["level", "title"]).agg(columns_to_agg).reset_index()
