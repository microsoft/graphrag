# Copyright (c) 2024 Microsoft Corporation.
# Licensed under the MIT License

"""All the steps to create the base entity graph."""

from typing import Any, cast

import pandas as pd
from datashaper import (
    VerbCallbacks,
)

<<<<<<< HEAD
from graphrag.index.operations.cluster_graph import cluster_graph
from graphrag.index.operations.snapshot_rows import snapshot_rows
from graphrag.index.storage import PipelineStorage
from graphrag.index.verbs.graph.embed.embed_graph import embed_graph_df
=======
from graphrag.index.operations.embed_graph.embed_graph import embed_graph
from graphrag.index.storage import PipelineStorage
from graphrag.index.verbs.graph.clustering.cluster_graph import cluster_graph_df
from graphrag.index.verbs.snapshot_rows import snapshot_rows_df
>>>>>>> 718d1ef4


async def create_base_entity_graph(
    entities: pd.DataFrame,
    callbacks: VerbCallbacks,
    storage: PipelineStorage,
    clustering_strategy: dict[str, Any],
    embedding_strategy: dict[str, Any] | None,
    graphml_snapshot_enabled: bool = False,
) -> pd.DataFrame:
    """All the steps to create the base entity graph."""
<<<<<<< HEAD
    clustering_strategy = clustering_config.get("strategy", {"type": "leiden"})

    clustered = cluster_graph(
=======
    clustered = cluster_graph_df(
>>>>>>> 718d1ef4
        entities,
        callbacks,
        column="entity_graph",
        strategy=clustering_strategy,
        to="clustered_graph",
        level_to="level",
    )

    if graphml_snapshot_enabled:
        await snapshot_rows(
            clustered,
            column="clustered_graph",
            base_name="clustered_graph",
            storage=storage,
            formats=[{"format": "text", "extension": "graphml"}],
        )

    if embedding_strategy:
        clustered["embeddings"] = await embed_graph(
            clustered,
            callbacks,
            column="clustered_graph",
            strategy=embedding_strategy,
        )

    # take second snapshot after embedding
    # todo: this could be skipped if embedding isn't performed, other wise it is a copy of the regular graph?
    if graphml_snapshot_enabled:
        await snapshot_rows(
            clustered,
            column="entity_graph",
            base_name="embedded_graph",
            storage=storage,
            formats=[{"format": "text", "extension": "graphml"}],
        )

    final_columns = ["level", "clustered_graph"]
    if embedding_strategy:
        final_columns.append("embeddings")

    return cast(pd.DataFrame, clustered[final_columns])<|MERGE_RESOLUTION|>--- conflicted
+++ resolved
@@ -10,17 +10,10 @@
     VerbCallbacks,
 )
 
-<<<<<<< HEAD
 from graphrag.index.operations.cluster_graph import cluster_graph
+from graphrag.index.operations.embed_graph.embed_graph import embed_graph
 from graphrag.index.operations.snapshot_rows import snapshot_rows
 from graphrag.index.storage import PipelineStorage
-from graphrag.index.verbs.graph.embed.embed_graph import embed_graph_df
-=======
-from graphrag.index.operations.embed_graph.embed_graph import embed_graph
-from graphrag.index.storage import PipelineStorage
-from graphrag.index.verbs.graph.clustering.cluster_graph import cluster_graph_df
-from graphrag.index.verbs.snapshot_rows import snapshot_rows_df
->>>>>>> 718d1ef4
 
 
 async def create_base_entity_graph(
@@ -32,13 +25,7 @@
     graphml_snapshot_enabled: bool = False,
 ) -> pd.DataFrame:
     """All the steps to create the base entity graph."""
-<<<<<<< HEAD
-    clustering_strategy = clustering_config.get("strategy", {"type": "leiden"})
-
     clustered = cluster_graph(
-=======
-    clustered = cluster_graph_df(
->>>>>>> 718d1ef4
         entities,
         callbacks,
         column="entity_graph",
