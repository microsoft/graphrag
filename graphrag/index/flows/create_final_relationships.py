# Copyright (c) 2024 Microsoft Corporation.
# Licensed under the MIT License

"""All the steps to transform final relationships."""

from typing import cast

import pandas as pd
from datashaper import (
    VerbCallbacks,
)

<<<<<<< HEAD
from graphrag.index.cache.pipeline_cache import PipelineCache
=======
>>>>>>> 17658c5d
from graphrag.index.operations.compute_edge_combined_degree import (
    compute_edge_combined_degree,
)
from graphrag.index.operations.unpack_graph import unpack_graph


def create_final_relationships(
    entity_graph: pd.DataFrame,
    nodes: pd.DataFrame,
    callbacks: VerbCallbacks,
) -> pd.DataFrame:
    """All the steps to transform final relationships."""
    graph_edges = unpack_graph(entity_graph, callbacks, "clustered_graph", "edges")

    graph_edges.rename(columns={"source_id": "text_unit_ids"}, inplace=True)

    filtered = cast(
        pd.DataFrame, graph_edges[graph_edges["level"] == 0].reset_index(drop=True)
    )

    pruned_edges = filtered.drop(columns=["level"])

    filtered_nodes = nodes[nodes["level"] == 0].reset_index(drop=True)
    filtered_nodes = cast(pd.DataFrame, filtered_nodes[["title", "degree"]])

    edge_combined_degree = compute_edge_combined_degree(
        pruned_edges,
        filtered_nodes,
        to="rank",
        node_name_column="title",
        node_degree_column="degree",
        edge_source_column="source",
        edge_target_column="target",
    )

    edge_combined_degree["human_readable_id"] = edge_combined_degree[
        "human_readable_id"
    ].astype(str)
    edge_combined_degree["text_unit_ids"] = edge_combined_degree[
        "text_unit_ids"
    ].str.split(",")

    # TODO: Find duplication source
    return edge_combined_degree.drop_duplicates(subset=["source", "target"])<|MERGE_RESOLUTION|>--- conflicted
+++ resolved
@@ -10,10 +10,6 @@
     VerbCallbacks,
 )
 
-<<<<<<< HEAD
-from graphrag.index.cache.pipeline_cache import PipelineCache
-=======
->>>>>>> 17658c5d
 from graphrag.index.operations.compute_edge_combined_degree import (
     compute_edge_combined_degree,
 )
