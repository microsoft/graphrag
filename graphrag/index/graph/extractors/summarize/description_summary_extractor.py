--- conflicted
+++ resolved
@@ -127,15 +127,8 @@
     ):
         """Summarize descriptions using the LLM."""
         response = await self._llm(
-<<<<<<< HEAD
             self._summarization_prompt.format(**{
-                self._entity_name_key: json.dumps(items),
-=======
-            self._summarization_prompt,
-            name="summarize",
-            variables={
                 self._entity_name_key: json.dumps(id, ensure_ascii=False),
->>>>>>> b0014226
                 self._input_descriptions_key: json.dumps(
                     sorted(descriptions), ensure_ascii=False
                 ),
