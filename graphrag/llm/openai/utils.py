--- conflicted
+++ resolved
@@ -91,16 +91,7 @@
 
 def try_parse_json_object(input: str) -> tuple[str, dict]:
     """JSON cleaning and formatting utilities."""
-<<<<<<< HEAD
-    """sometime, the llm return a json string with some extra description, this function will clean it up."""
-    _pattern = r"\{.*\}"
-    _match = re.search(_pattern, input, re.DOTALL)
-    input = _match.group(0) if _match else input
-
-    """Clean up json string."""
-=======
     # Sometimes, the LLM returns a json string with some extra description, this function will clean it up.
-
     result = None
     try:
         # Try parse first
@@ -116,7 +107,6 @@
     input = "{" + _match.group(1) + "}" if _match else input
 
     # Clean up json string.
->>>>>>> 50454bad
     input = (
         input.replace("{{", "{")
         .replace("}}", "}")
@@ -131,30 +121,17 @@
 
     # Remove JSON Markdown Frame
     if input.startswith("```json"):
-<<<<<<< HEAD
         input = input[len("```json"):].strip()
     if input.endswith("```"):
         input = input[:len(input) - len("```")].strip()
-=======
-        input = input[len("```json") :]
-    if input.endswith("```"):
-        input = input[: len(input) - len("```")]
->>>>>>> 50454bad
 
     try:
         result = json.loads(input)
     except json.JSONDecodeError:
-<<<<<<< HEAD
-        """Fixup potentially malformed json string using json_repair."""
-        input = str(repair_json(json_str=input, return_objects=False))
-
-        """Generate JSON-string output using best-attempt prompting & parsing techniques."""
-=======
         # Fixup potentially malformed json string using json_repair.
         input = str(repair_json(json_str=input, return_objects=False))
 
         # Generate JSON-string output using best-attempt prompting & parsing techniques.
->>>>>>> 50454bad
         try:
             result = json.loads(input)
         except json.JSONDecodeError:
@@ -166,12 +143,6 @@
                 return input, {}
             return input, result
     else:
-<<<<<<< HEAD
-        if not isinstance(result, dict):
-            log.exception("not expected dict type. type=%s:", type(result))
-            return input, {}
-=======
->>>>>>> 50454bad
         return input, result
 
 
