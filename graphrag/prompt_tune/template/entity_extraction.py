# Copyright (c) 2024 Microsoft Corporation.
# Licensed under the MIT License

"""Fine-tuning prompts for entity extraction."""

GRAPH_EXTRACTION_PROMPT = """
-Goal-
Given a text document that is potentially relevant to this activity and a list of entity types, identify all entities of those types from the text and all relationships among the identified entities.

-Steps-
1. Identify all entities. For each identified entity, extract the following information:
- entity_name: Name of the entity, capitalized
- entity_type: One of the following types: [{entity_types}]
- entity_description: Comprehensive description of the entity's attributes and activities
<<<<<<< HEAD
Format each entity as ("entity"{{tuple_delimiter}}<entity_name>{{tuple_delimiter}}<entity_type>{{tuple_delimiter}}<entity_description>){{record_delimiter}}
=======
Format each entity as ("entity"{{tuple_delimiter}}<entity_name>{{tuple_delimiter}}<entity_type>{{tuple_delimiter}}<entity_description>)
>>>>>>> 7376f149

2. From the entities identified in step 1, identify all pairs of (source_entity, target_entity) that are *clearly related* to each other.
For each pair of related entities, extract the following information:
- source_entity: name of the source entity, as identified in step 1
- target_entity: name of the target entity, as identified in step 1
- relationship_description: explanation as to why you think the source entity and the target entity are related to each other
- relationship_strength: an integer score between 1 to 10, indicating strength of the relationship between the source entity and target entity
<<<<<<< HEAD

Format each relationship as ("relationship"{{tuple_delimiter}}<source_entity>{{tuple_delimiter}}<target_entity>{{tuple_delimiter}}<relationship_description>{{tuple_delimiter}}<relationship_strength>){{record_delimiter}}

3, Use **{{record_delimiter}}** as the list delimiter.

4. Return output in {language} as a single list of all the entities and relationships identified in steps 1 and 2. If you have to translate, just translate the descriptions, nothing else!

5. When finished, output {{completion_delimiter}}
=======
Format each relationship as ("relationship"{{tuple_delimiter}}<source_entity>{{tuple_delimiter}}<target_entity>{{tuple_delimiter}}<relationship_description>{{tuple_delimiter}}<relationship_strength>)

3. Return output in {language} as a single list of all the entities and relationships identified in steps 1 and 2. Use **{{record_delimiter}}** as the list delimiter.

4. If you have to translate into {language}, just translate the descriptions, nothing else!

5. When finished, output {{completion_delimiter}}.
>>>>>>> 7376f149

-Examples-
######################
{examples}

-Real Data-
######################
entity_types: [{entity_types}]
text: {{input_text}}
######################
output:"""

GRAPH_EXTRACTION_JSON_PROMPT = """
-Goal-
Given a text document that is potentially relevant to this activity and a list of entity types, identify all entities of those types from the text and all relationships among the identified entities.

-Steps-
1. Identify all entities. For each identified entity, extract the following information:
- entity_name: Name of the entity, capitalized
- entity_type: One of the following types: [{entity_types}]
- entity_description: Comprehensive description of the entity's attributes and activities
Format each entity output as a JSON entry with the following format:

{{"name": <entity name>, "type": <type>, "description": <entity description>}}

2. From the entities identified in step 1, identify all pairs of (source_entity, target_entity) that are *clearly related* to each other.
For each pair of related entities, extract the following information:
- source_entity: name of the source entity, as identified in step 1
- target_entity: name of the target entity, as identified in step 1
- relationship_description: explanation as to why you think the source entity and the target entity are related to each other
- relationship_strength: an integer score between 1 to 10, indicating strength of the relationship between the source entity and target entity
Format each relationship as a JSON entry with the following format:

{{"source": <source_entity>, "target": <target_entity>, "relationship": <relationship_description>, "relationship_strength": <relationship_strength>}}

3. Return output in {language} as a single list of all JSON entities and relationships identified in steps 1 and 2.

4. If you have to translate into {language}, just translate the descriptions, nothing else!

-Examples-
######################
{examples}

-Real Data-
######################
entity_types: {entity_types}
text: {{input_text}}
######################
output:"""

EXAMPLE_EXTRACTION_TEMPLATE = """
Example {n}:

entity_types: [{entity_types}]
text:
{input_text}
------------------------
output:
{output}
#############################

"""

UNTYPED_EXAMPLE_EXTRACTION_TEMPLATE = """
Example {n}:

text:
{input_text}
------------------------
output:
{output}
#############################

"""


UNTYPED_GRAPH_EXTRACTION_PROMPT = """
-Goal-
Given a text document that is potentially relevant to this activity, first identify all entities needed from the text in order to capture the information and ideas in the text.
Next, report all relationships among the identified entities.

-Steps-
1. Identify all entities. For each identified entity, extract the following information:
- entity_name: Name of the entity, capitalized
- entity_type: Suggest several labels or categories for the entity. The categories should not be specific, but should be as general as possible.
- entity_description: Comprehensive description of the entity's attributes and activities
<<<<<<< HEAD
Format each entity as ("entity"{{tuple_delimiter}}<entity_name>{{tuple_delimiter}}<entity_type>{{tuple_delimiter}}<entity_description>){{record_delimiter}}
=======
Format each entity as ("entity"{{tuple_delimiter}}<entity_name>{{tuple_delimiter}}<entity_type>{{tuple_delimiter}}<entity_description>)
>>>>>>> 7376f149

2. From the entities identified in step 1, identify all pairs of (source_entity, target_entity) that are *clearly related* to each other.
For each pair of related entities, extract the following information:
- source_entity: name of the source entity, as identified in step 1
- target_entity: name of the target entity, as identified in step 1
- relationship_description: explanation as to why you think the source entity and the target entity are related to each other
- relationship_strength: a numeric score indicating strength of the relationship between the source entity and target entity
<<<<<<< HEAD
 Format each relationship as ("relationship"{{tuple_delimiter}}<source_entity>{{tuple_delimiter}}<target_entity>{{tuple_delimiter}}<relationship_description>{{tuple_delimiter}}<relationship_strength>){{record_delimiter}}

3. Use **{{record_delimiter}}** as the list delimiter.

4. Return output in {language} as a single list of all the entities and relationships identified in steps 1 and 2. If you have to translate, just translate the descriptions, nothing else!

5. When finished, output {{completion_delimiter}}
=======
Format each relationship as ("relationship"{{tuple_delimiter}}<source_entity>{{tuple_delimiter}}<target_entity>{{tuple_delimiter}}<relationship_description>{{tuple_delimiter}}<relationship_strength>)

3. Return output in {language} as a single list of all the entities and relationships identified in steps 1 and 2. Use **{{record_delimiter}}** as the list delimiter.

4. If you have to translate into {language}, just translate the descriptions, nothing else!

5. When finished, output {{completion_delimiter}}.
>>>>>>> 7376f149

-Examples-
######################
{examples}

-Real Data-
######################
text: {{input_text}}
######################
output:
"""<|MERGE_RESOLUTION|>--- conflicted
+++ resolved
@@ -12,11 +12,7 @@
 - entity_name: Name of the entity, capitalized
 - entity_type: One of the following types: [{entity_types}]
 - entity_description: Comprehensive description of the entity's attributes and activities
-<<<<<<< HEAD
 Format each entity as ("entity"{{tuple_delimiter}}<entity_name>{{tuple_delimiter}}<entity_type>{{tuple_delimiter}}<entity_description>){{record_delimiter}}
-=======
-Format each entity as ("entity"{{tuple_delimiter}}<entity_name>{{tuple_delimiter}}<entity_type>{{tuple_delimiter}}<entity_description>)
->>>>>>> 7376f149
 
 2. From the entities identified in step 1, identify all pairs of (source_entity, target_entity) that are *clearly related* to each other.
 For each pair of related entities, extract the following information:
@@ -24,24 +20,13 @@
 - target_entity: name of the target entity, as identified in step 1
 - relationship_description: explanation as to why you think the source entity and the target entity are related to each other
 - relationship_strength: an integer score between 1 to 10, indicating strength of the relationship between the source entity and target entity
-<<<<<<< HEAD
-
-Format each relationship as ("relationship"{{tuple_delimiter}}<source_entity>{{tuple_delimiter}}<target_entity>{{tuple_delimiter}}<relationship_description>{{tuple_delimiter}}<relationship_strength>){{record_delimiter}}
+Format each relationship as ("relationship"{{tuple_delimiter}}<source_entity>{{tuple_delimiter}}<target_entity>{{tuple_delimiter}}<relationship_description>{{tuple_delimiter}}<relationship_strength>)
 
 3, Use **{{record_delimiter}}** as the list delimiter.
 
 4. Return output in {language} as a single list of all the entities and relationships identified in steps 1 and 2. If you have to translate, just translate the descriptions, nothing else!
 
 5. When finished, output {{completion_delimiter}}
-=======
-Format each relationship as ("relationship"{{tuple_delimiter}}<source_entity>{{tuple_delimiter}}<target_entity>{{tuple_delimiter}}<relationship_description>{{tuple_delimiter}}<relationship_strength>)
-
-3. Return output in {language} as a single list of all the entities and relationships identified in steps 1 and 2. Use **{{record_delimiter}}** as the list delimiter.
-
-4. If you have to translate into {language}, just translate the descriptions, nothing else!
-
-5. When finished, output {{completion_delimiter}}.
->>>>>>> 7376f149
 
 -Examples-
 ######################
@@ -128,11 +113,7 @@
 - entity_name: Name of the entity, capitalized
 - entity_type: Suggest several labels or categories for the entity. The categories should not be specific, but should be as general as possible.
 - entity_description: Comprehensive description of the entity's attributes and activities
-<<<<<<< HEAD
 Format each entity as ("entity"{{tuple_delimiter}}<entity_name>{{tuple_delimiter}}<entity_type>{{tuple_delimiter}}<entity_description>){{record_delimiter}}
-=======
-Format each entity as ("entity"{{tuple_delimiter}}<entity_name>{{tuple_delimiter}}<entity_type>{{tuple_delimiter}}<entity_description>)
->>>>>>> 7376f149
 
 2. From the entities identified in step 1, identify all pairs of (source_entity, target_entity) that are *clearly related* to each other.
 For each pair of related entities, extract the following information:
@@ -140,7 +121,6 @@
 - target_entity: name of the target entity, as identified in step 1
 - relationship_description: explanation as to why you think the source entity and the target entity are related to each other
 - relationship_strength: a numeric score indicating strength of the relationship between the source entity and target entity
-<<<<<<< HEAD
  Format each relationship as ("relationship"{{tuple_delimiter}}<source_entity>{{tuple_delimiter}}<target_entity>{{tuple_delimiter}}<relationship_description>{{tuple_delimiter}}<relationship_strength>){{record_delimiter}}
 
 3. Use **{{record_delimiter}}** as the list delimiter.
@@ -148,15 +128,6 @@
 4. Return output in {language} as a single list of all the entities and relationships identified in steps 1 and 2. If you have to translate, just translate the descriptions, nothing else!
 
 5. When finished, output {{completion_delimiter}}
-=======
-Format each relationship as ("relationship"{{tuple_delimiter}}<source_entity>{{tuple_delimiter}}<target_entity>{{tuple_delimiter}}<relationship_description>{{tuple_delimiter}}<relationship_strength>)
-
-3. Return output in {language} as a single list of all the entities and relationships identified in steps 1 and 2. Use **{{record_delimiter}}** as the list delimiter.
-
-4. If you have to translate into {language}, just translate the descriptions, nothing else!
-
-5. When finished, output {{completion_delimiter}}.
->>>>>>> 7376f149
 
 -Examples-
 ######################
