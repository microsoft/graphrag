--- conflicted
+++ resolved
@@ -3,14 +3,9 @@
 # Copyright (c) 2024 Microsoft Corporation.
 # Licensed under the MIT License
 
-<<<<<<< HEAD
 from fnllm import ChatLLM
 
-from graphrag.prompt_tune.prompt import (
-=======
-from graphrag.llm.types.llm_types import CompletionLLM
 from graphrag.prompt_tune.prompt.community_report_rating import (
->>>>>>> 22a57d14
     GENERATE_REPORT_RATING_PROMPT,
 )
 
