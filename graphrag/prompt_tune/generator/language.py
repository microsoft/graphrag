--- conflicted
+++ resolved
@@ -3,14 +3,9 @@
 
 """Language detection for GraphRAG prompts."""
 
-<<<<<<< HEAD
 from fnllm import ChatLLM
 
-from graphrag.prompt_tune.prompt import DETECT_LANGUAGE_PROMPT
-=======
-from graphrag.llm.types.llm_types import CompletionLLM
 from graphrag.prompt_tune.prompt.language import DETECT_LANGUAGE_PROMPT
->>>>>>> 22a57d14
 
 
 async def detect_language(llm: ChatLLM, docs: str | list[str]) -> str:
