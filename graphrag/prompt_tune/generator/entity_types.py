--- conflicted
+++ resolved
@@ -3,15 +3,10 @@
 
 """Entity type generation module for fine-tuning."""
 
-<<<<<<< HEAD
 from fnllm import ChatLLM
 from pydantic import BaseModel
 
-from graphrag.prompt_tune.generator.defaults import DEFAULT_TASK
-=======
-from graphrag.llm.types.llm_types import CompletionLLM
 from graphrag.prompt_tune.defaults import DEFAULT_TASK
->>>>>>> 22a57d14
 from graphrag.prompt_tune.prompt.entity_types import (
     ENTITY_TYPE_GENERATION_JSON_PROMPT,
     ENTITY_TYPE_GENERATION_PROMPT,
