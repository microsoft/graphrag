--- conflicted
+++ resolved
@@ -12,7 +12,6 @@
 from azure.identity.aio import DefaultAzureCredential as DefaultAzureCredentialAsync
 from azure.storage.blob import BlobServiceClient
 
-<<<<<<< HEAD
 from graphrag.config import (
     GraphRagConfig,
     StorageType,
@@ -20,9 +19,8 @@
 )
 from graphrag.config.resolve_timestamp_path import resolve_timestamp_path
 from graphrag.config import load_config, resolve_timestamp_path
-=======
+
 from graphrag.config import load_config, resolve_path
->>>>>>> 2d45ece9
 from graphrag.index.progress import PrintProgressReporter
 
 from . import api
