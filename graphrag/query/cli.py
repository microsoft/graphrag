--- conflicted
+++ resolved
@@ -4,12 +4,8 @@
 """Command line interface for the query module."""
 
 import asyncio
-<<<<<<< HEAD
-import os
+import re
 import sys
-=======
-import re
->>>>>>> 0b7c5a6a
 from pathlib import Path
 from typing import cast
 
