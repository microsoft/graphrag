--- conflicted
+++ resolved
@@ -10,16 +10,7 @@
 
 import pandas as pd
 
-<<<<<<< HEAD
-from graphrag.config import (
-    GraphRagConfig,
-    create_graphrag_config,
-)
-from graphrag.config.resolve_timestamp_path import resolve_timestamp_path
-from graphrag.config.logging import enable_logging_with_config
-=======
-from graphrag.config import load_config, resolve_timestamp_path
->>>>>>> ab29cc2a
+from graphrag.config import load_config, resolve_timestamp_path, enable_logging_with_config
 from graphrag.index.progress import PrintProgressReporter
 
 from . import api
