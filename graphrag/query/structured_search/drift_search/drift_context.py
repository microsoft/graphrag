--- conflicted
+++ resolved
@@ -11,23 +11,12 @@
 import pandas as pd
 import tiktoken
 
-<<<<<<< HEAD
-from graphrag.config.models.drift_config import DRIFTSearchConfig
+from graphrag.config.models.drift_search_config import DRIFTSearchConfig
 from graphrag.model.community_report import CommunityReport
 from graphrag.model.covariate import Covariate
 from graphrag.model.entity import Entity
 from graphrag.model.relationship import Relationship
 from graphrag.model.text_unit import TextUnit
-=======
-from graphrag.config.models.drift_search_config import DRIFTSearchConfig
-from graphrag.model import (
-    CommunityReport,
-    Covariate,
-    Entity,
-    Relationship,
-    TextUnit,
-)
->>>>>>> 9b4f24eb
 from graphrag.prompts.query.drift_search_system_prompt import (
     DRIFT_LOCAL_SYSTEM_PROMPT,
 )
