--- conflicted
+++ resolved
@@ -86,30 +86,6 @@
     return vectorstore
 
 
-<<<<<<< HEAD
-=======
-def store_entity_behavior_embeddings(
-    entities: list[Entity],
-    vectorstore: BaseVectorStore,
-) -> BaseVectorStore:
-    """Store entity behavior embeddings in a vectorstore."""
-    documents = [
-        VectorStoreDocument(
-            id=entity.id,
-            text=entity.description,
-            vector=entity.graph_embedding,
-            attributes=(
-                {"title": entity.title, **entity.attributes}
-                if entity.attributes
-                else {"title": entity.title}
-            ),
-        )
-        for entity in entities
-    ]
-    vectorstore.load_documents(documents=documents)
-    return vectorstore
-
-
 def store_reports_semantic_embeddings(
     reports: list[CommunityReport],
     vectorstore: BaseVectorStore,
@@ -132,7 +108,6 @@
     return vectorstore
 
 
->>>>>>> d9f985ae
 def read_relationships(
     df: pd.DataFrame,
     id_col: str = "id",
