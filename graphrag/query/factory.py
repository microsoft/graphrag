--- conflicted
+++ resolved
@@ -111,11 +111,8 @@
             "include_community_rank": False,
             "return_candidate_context": False,
             "embedding_vectorstore_key": EntityVectorStoreKey.ID,  # set this to EntityVectorStoreKey.TITLE if the vectorstore uses entity title as ids
-<<<<<<< HEAD
             "max_tokens": ls_config.max_tokens  # change this based on the token limit you have on your model (if you are using a model with 8k limit, a good setting could be 5000)
-=======
-            "max_context_tokens": ls_config.max_context_tokens,  # change this based on the token limit you have on your model (if you are using a model with 8k limit, a good setting could be 5000)
->>>>>>> ad4cdd68
+
         },
         response_type=response_type,
         callbacks=callbacks,
@@ -328,16 +325,7 @@
             token_encoder=token_encoder,
         ),
         token_encoder=token_encoder,
-<<<<<<< HEAD
-        llm_params={
-            "max_tokens": ls_config.llm_max_tokens,  # change this based on the token limit you have on your model (if you are using a model with 8k limit, a good setting could be 1000=1500)
-            "temperature": ls_config.temperature,
-            "top_p": ls_config.top_p,
-            "n": ls_config.n,
-        },
-=======
         model_params=model_params,
->>>>>>> ad4cdd68
         context_builder_params={
             "embedding_vectorstore_key": "id",
             "k": bs_config.k,
