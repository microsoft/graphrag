--- conflicted
+++ resolved
@@ -39,17 +39,11 @@
 from typing import TYPE_CHECKING
 
 from graphrag.config.enums import ReportingType
-<<<<<<< HEAD
-from graphrag.config.models.reporting_config import ReportingConfig
 
 if TYPE_CHECKING:
     from graphrag.config.models.graph_rag_config import GraphRagConfig
 
-=======
-from graphrag.config.models.graph_rag_config import GraphRagConfig
-
 DEFAULT_LOG_FILENAME = "indexing-engine.log"
->>>>>>> 77fb7d9d
 LOG_FORMAT = "%(asctime)s.%(msecs)04d - %(levelname)s - %(name)s - %(message)s"
 DATE_FORMAT = "%Y-%m-%d %H:%M:%S"
 
