# Copyright (c) 2024 Microsoft Corporation.
# Licensed under the MIT License

"""Parameterization settings for the default configuration."""

from pydantic import BaseModel, Field

from graphrag.config.defaults import graphrag_config_defaults
from graphrag.config.models.language_model_config import LanguageModelConfig
from graphrag.config.prompt_getter import get_prompt_content


class ExtractGraphConfig(BaseModel):
    """Configuration section for entity extraction."""

    model_id: str = Field(
        description="The model ID to use for text embeddings.",
        default=graphrag_config_defaults.extract_graph.model_id,
    )
    prompt: str | None = Field(
        description="The entity extraction prompt to use.",
        default=graphrag_config_defaults.extract_graph.prompt,
    )
    endpoint_url: str | None = Field(
        description="The endpoint URL for the S3 API. Useful for S3-compatible storage like MinIO.",
        default=graphrag_config_defaults.extract_graph.endpoint_url,
    )
    entity_types: list[str] = Field(
        description="The entity extraction entity types to use.",
        default=graphrag_config_defaults.extract_graph.entity_types,
    )
    max_gleanings: int = Field(
        description="The maximum number of entity gleanings to use.",
        default=graphrag_config_defaults.extract_graph.max_gleanings,
    )
    strategy: dict | None = Field(
        description="Override the default entity extraction strategy",
        default=graphrag_config_defaults.extract_graph.strategy,
    )

    def resolved_strategy(
        self, root_dir: str, model_config: LanguageModelConfig
    ) -> dict:
        """Get the resolved entity extraction strategy."""
        from graphrag.index.operations.extract_graph.typing import (
            ExtractEntityStrategyType,
        )

        return self.strategy or {
            "type": ExtractEntityStrategyType.graph_intelligence,
            "llm": model_config.model_dump(),
<<<<<<< HEAD
            "num_threads": model_config.concurrent_requests,
            "extraction_prompt": get_prompt_content(self.prompt, root_dir, self.endpoint_url),
=======
            "extraction_prompt": (Path(root_dir) / self.prompt).read_text(
                encoding="utf-8"
            )
            if self.prompt
            else None,
>>>>>>> ad4cdd68
            "max_gleanings": self.max_gleanings,
        }<|MERGE_RESOLUTION|>--- conflicted
+++ resolved
@@ -49,15 +49,6 @@
         return self.strategy or {
             "type": ExtractEntityStrategyType.graph_intelligence,
             "llm": model_config.model_dump(),
-<<<<<<< HEAD
-            "num_threads": model_config.concurrent_requests,
             "extraction_prompt": get_prompt_content(self.prompt, root_dir, self.endpoint_url),
-=======
-            "extraction_prompt": (Path(root_dir) / self.prompt).read_text(
-                encoding="utf-8"
-            )
-            if self.prompt
-            else None,
->>>>>>> ad4cdd68
             "max_gleanings": self.max_gleanings,
         }