--- conflicted
+++ resolved
@@ -41,12 +41,7 @@
         return self.model_dump_json(indent=4)
 
     root_dir: str = Field(
-<<<<<<< HEAD
-        description="The root directory for the configuration.",
-        default="",
-=======
         description="The root directory for the configuration.", default="."
->>>>>>> 1a13e0fd
     )
 
     reporting: ReportingConfig = Field(
