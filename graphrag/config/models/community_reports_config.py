--- conflicted
+++ resolved
@@ -53,22 +53,8 @@
         return self.strategy or {
             "type": CreateCommunityReportsStrategyType.graph_intelligence,
             "llm": model_config.model_dump(),
-<<<<<<< HEAD
-            "num_threads": model_config.concurrent_requests,
             "graph_prompt": get_prompt_content(self.graph_prompt, root_dir, self.endpoint_url),
             "text_prompt": get_prompt_content(self.text_prompt, root_dir, self.endpoint_url),
-=======
-            "graph_prompt": (Path(root_dir) / self.graph_prompt).read_text(
-                encoding="utf-8"
-            )
-            if self.graph_prompt
-            else None,
-            "text_prompt": (Path(root_dir) / self.text_prompt).read_text(
-                encoding="utf-8"
-            )
-            if self.text_prompt
-            else None,
->>>>>>> ad4cdd68
             "max_report_length": self.max_length,
             "max_input_length": self.max_input_length,
         }