# Copyright (c) 2024 Microsoft Corporation.
# Licensed under the MIT License

"""Language model configuration."""

import tiktoken
from pydantic import BaseModel, Field, model_validator

<<<<<<< HEAD
from graphrag.config.defaults import language_model_defaults
from graphrag.config.enums import AsyncType, AuthType, LLMType
=======
import graphrag.config.defaults as defs
from graphrag.config.enums import AsyncType, AuthType, ModelType
>>>>>>> 7bdeaee9
from graphrag.config.errors import (
    ApiKeyMissingError,
    AzureApiBaseMissingError,
    AzureApiVersionMissingError,
    AzureDeploymentNameMissingError,
    ConflictingSettingsError,
)


class LanguageModelConfig(BaseModel):
    """Language model configuration."""

    api_key: str | None = Field(
        description="The API key to use for the LLM service.",
        default=language_model_defaults.api_key,
    )

    def _validate_api_key(self) -> None:
        """Validate the API key.

        API Key is required when using OpenAI API
        or when using Azure API with API Key authentication.
        For the time being, this check is extra verbose for clarity.
        It will also raise an exception if an API Key is provided
        when one is not expected such as the case of using Azure
        Managed Identity.

        Raises
        ------
        ApiKeyMissingError
            If the API key is missing and is required.
        """
        if self.auth_type == AuthType.APIKey and (
            self.api_key is None or self.api_key.strip() == ""
        ):
            raise ApiKeyMissingError(
                self.type.value,
                self.auth_type.value,
            )

        if (self.auth_type == AuthType.AzureManagedIdentity) and (
            self.api_key is not None and self.api_key.strip() != ""
        ):
            msg = "API Key should not be provided when using Azure Managed Identity. Please rerun `graphrag init` and remove the api_key when using Azure Managed Identity."
            raise ConflictingSettingsError(msg)

    auth_type: AuthType = Field(
        description="The authentication type.",
        default=language_model_defaults.auth_type,
    )

    def _validate_auth_type(self) -> None:
        """Validate the authentication type.

        auth_type must be api_key when using OpenAI and
        can be either api_key or azure_managed_identity when using AOI.

        Raises
        ------
        ConflictingSettingsError
            If the Azure authentication type conflicts with the model being used.
        """
        if self.auth_type == AuthType.AzureManagedIdentity and (
            self.type == ModelType.OpenAIChat or self.type == ModelType.OpenAIEmbedding
        ):
            msg = f"auth_type of azure_managed_identity is not supported for model type {self.type.value}. Please rerun `graphrag init` and set the auth_type to api_key."
            raise ConflictingSettingsError(msg)

    type: ModelType = Field(description="The type of LLM model to use.")
    model: str = Field(description="The LLM model to use.")
    encoding_model: str = Field(
        description="The encoding model to use",
        default=language_model_defaults.encoding_model,
    )

    def _validate_encoding_model(self) -> None:
        """Validate the encoding model.

        Raises
        ------
        KeyError
            If the model name is not recognized.
        """
        if self.encoding_model.strip() == "":
            self.encoding_model = tiktoken.encoding_name_for_model(self.model)

    max_tokens: int = Field(
        description="The maximum number of tokens to generate.",
        default=language_model_defaults.max_tokens,
    )
    temperature: float = Field(
        description="The temperature to use for token generation.",
        default=language_model_defaults.temperature,
    )
    top_p: float = Field(
        description="The top-p value to use for token generation.",
        default=language_model_defaults.top_p,
    )
    n: int = Field(
        description="The number of completions to generate.",
        default=language_model_defaults.n,
    )
    frequency_penalty: float = Field(
        description="The frequency penalty to use for token generation.",
        default=language_model_defaults.frequency_penalty,
    )
    presence_penalty: float = Field(
        description="The presence penalty to use for token generation.",
        default=language_model_defaults.presence_penalty,
    )
    request_timeout: float = Field(
        description="The request timeout to use.",
        default=language_model_defaults.request_timeout,
    )
    api_base: str | None = Field(
        description="The base URL for the LLM API.",
        default=language_model_defaults.api_base,
    )

    def _validate_api_base(self) -> None:
        """Validate the API base.

        Required when using AOI.

        Raises
        ------
        AzureApiBaseMissingError
            If the API base is missing and is required.
        """
        if (
            self.type == ModelType.AzureOpenAIChat
            or self.type == ModelType.AzureOpenAIEmbedding
        ) and (self.api_base is None or self.api_base.strip() == ""):
            raise AzureApiBaseMissingError(self.type.value)

    api_version: str | None = Field(
        description="The version of the LLM API to use.",
        default=language_model_defaults.api_version,
    )

    def _validate_api_version(self) -> None:
        """Validate the API version.

        Required when using AOI.

        Raises
        ------
        AzureApiBaseMissingError
            If the API base is missing and is required.
        """
        if (
            self.type == ModelType.AzureOpenAIChat
            or self.type == ModelType.AzureOpenAIEmbedding
        ) and (self.api_version is None or self.api_version.strip() == ""):
            raise AzureApiVersionMissingError(self.type.value)

    deployment_name: str | None = Field(
        description="The deployment name to use for the LLM service.",
        default=language_model_defaults.deployment_name,
    )

    def _validate_deployment_name(self) -> None:
        """Validate the deployment name.

        Required when using AOI.

        Raises
        ------
        AzureDeploymentNameMissingError
            If the deployment name is missing and is required.
        """
        if (
            self.type == ModelType.AzureOpenAIChat
            or self.type == ModelType.AzureOpenAIEmbedding
        ) and (self.deployment_name is None or self.deployment_name.strip() == ""):
            raise AzureDeploymentNameMissingError(self.type.value)

    organization: str | None = Field(
        description="The organization to use for the LLM service.",
        default=language_model_defaults.organization,
    )
    proxy: str | None = Field(
        description="The proxy to use for the LLM service.",
        default=language_model_defaults.proxy,
    )
    audience: str | None = Field(
        description="Azure resource URI to use with managed identity for the llm connection.",
        default=language_model_defaults.audience,
    )
    model_supports_json: bool | None = Field(
        description="Whether the model supports JSON output mode.",
        default=language_model_defaults.model_supports_json,
    )
    tokens_per_minute: int = Field(
        description="The number of tokens per minute to use for the LLM service.",
        default=language_model_defaults.tokens_per_minute,
    )
    requests_per_minute: int = Field(
        description="The number of requests per minute to use for the LLM service.",
        default=language_model_defaults.requests_per_minute,
    )
    retry_strategy: str = Field(
        description="The retry strategy to use for the LLM service.",
        default=language_model_defaults.retry_strategy,
    )
    max_retries: int = Field(
        description="The maximum number of retries to use for the LLM service.",
        default=language_model_defaults.max_retries,
    )
    max_retry_wait: float = Field(
        description="The maximum retry wait to use for the LLM service.",
        default=language_model_defaults.max_retry_wait,
    )
    concurrent_requests: int = Field(
        description="Whether to use concurrent requests for the LLM service.",
        default=language_model_defaults.concurrent_requests,
    )
    responses: list[str | BaseModel] | None = Field(
        default=language_model_defaults.responses,
        description="Static responses to use in mock mode.",
    )
    async_mode: AsyncType = Field(
        description="The async mode to use.", default=language_model_defaults.async_mode
    )

    def _validate_azure_settings(self) -> None:
        """Validate the Azure settings.

        Raises
        ------
        AzureApiBaseMissingError
            If the API base is missing and is required.
        AzureApiVersionMissingError
            If the API version is missing and is required.
        AzureDeploymentNameMissingError
            If the deployment name is missing and is required.
        """
        self._validate_api_base()
        self._validate_api_version()
        self._validate_deployment_name()

    @model_validator(mode="after")
    def _validate_model(self):
        self._validate_auth_type()
        self._validate_api_key()
        self._validate_azure_settings()
        self._validate_encoding_model()
        return self<|MERGE_RESOLUTION|>--- conflicted
+++ resolved
@@ -6,13 +6,8 @@
 import tiktoken
 from pydantic import BaseModel, Field, model_validator
 
-<<<<<<< HEAD
 from graphrag.config.defaults import language_model_defaults
-from graphrag.config.enums import AsyncType, AuthType, LLMType
-=======
-import graphrag.config.defaults as defs
 from graphrag.config.enums import AsyncType, AuthType, ModelType
->>>>>>> 7bdeaee9
 from graphrag.config.errors import (
     ApiKeyMissingError,
     AzureApiBaseMissingError,
