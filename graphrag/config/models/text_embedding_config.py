# Copyright (c) 2024 Microsoft Corporation.
# Licensed under the MIT License

"""Parameterization settings for the default configuration."""

from pydantic import BaseModel, Field

import graphrag.config.defaults as defs
from graphrag.config.enums import TextEmbeddingTarget
from graphrag.config.models.language_model_config import LanguageModelConfig


class TextEmbeddingConfig(BaseModel):
    """Configuration section for text embeddings."""

    batch_size: int = Field(
        description="The batch size to use.", default=defs.EMBEDDING_BATCH_SIZE
    )
    batch_max_tokens: int = Field(
        description="The batch max tokens to use.",
        default=defs.EMBEDDING_BATCH_MAX_TOKENS,
    )
    target: TextEmbeddingTarget = Field(
        description="The target to use. 'all', 'required', 'selected', or 'none'.",
        default=defs.EMBEDDING_TARGET,
    )
<<<<<<< HEAD
    skip: list[str] = Field(description="The specific embeddings to skip.", default=[])
    vector_store: list[dict] | dict | None = Field(
        description="The vector storage configuration", default=defs.VECTOR_STORE_DICT
=======
    names: list[str] = Field(
        description="The specific embeddings to perform.", default=[]
>>>>>>> c644338b
    )
    strategy: dict | None = Field(
        description="The override strategy to use.", default=None
    )
    model_id: str = Field(
        description="The model ID to use for text embeddings.",
        default=defs.EMBEDDING_MODEL_ID,
    )

    def resolved_strategy(self, model_config: LanguageModelConfig) -> dict:
        """Get the resolved text embedding strategy."""
        from graphrag.index.operations.embed_text import (
            TextEmbedStrategyType,
        )

        return self.strategy or {
            "type": TextEmbedStrategyType.openai,
            "llm": model_config.model_dump(),
            "stagger": model_config.parallelization_stagger,
            "num_threads": model_config.parallelization_num_threads,
            "batch_size": self.batch_size,
            "batch_max_tokens": self.batch_max_tokens,
        }<|MERGE_RESOLUTION|>--- conflicted
+++ resolved
@@ -24,14 +24,8 @@
         description="The target to use. 'all', 'required', 'selected', or 'none'.",
         default=defs.EMBEDDING_TARGET,
     )
-<<<<<<< HEAD
-    skip: list[str] = Field(description="The specific embeddings to skip.", default=[])
-    vector_store: list[dict] | dict | None = Field(
-        description="The vector storage configuration", default=defs.VECTOR_STORE_DICT
-=======
     names: list[str] = Field(
         description="The specific embeddings to perform.", default=[]
->>>>>>> c644338b
     )
     strategy: dict | None = Field(
         description="The override strategy to use.", default=None
