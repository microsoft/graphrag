# Copyright (c) 2024 Microsoft Corporation.
# Licensed under the MIT License

"""A module containing config enums."""

from __future__ import annotations

from enum import Enum


class CacheType(str, Enum):
    """The cache configuration type for the pipeline."""

    file = "file"
    """The file cache configuration type."""
    memory = "memory"
    """The memory cache configuration type."""
    none = "none"
    """The none cache configuration type."""
    blob = "blob"
    """The blob cache configuration type."""
    cosmosdb = "cosmosdb"
    """The cosmosdb cache configuration type"""

    def __repr__(self):
        """Get a string representation."""
        return f'"{self.value}"'


class InputFileType(str, Enum):
    """The input file type for the pipeline."""

    csv = "csv"
    """The CSV input type."""
    text = "text"
    """The text input type."""

    def __repr__(self):
        """Get a string representation."""
        return f'"{self.value}"'


class InputType(str, Enum):
    """The input type for the pipeline."""

    file = "file"
    """The file storage type."""
    blob = "blob"
    """The blob storage type."""

    def __repr__(self):
        """Get a string representation."""
        return f'"{self.value}"'


class OutputType(str, Enum):
    """The output type for the pipeline."""

    file = "file"
    """The file output type."""
    memory = "memory"
    """The memory output type."""
    blob = "blob"
    """The blob output type."""
    cosmosdb = "cosmosdb"
    """The cosmosdb output type"""

    def __repr__(self):
        """Get a string representation."""
        return f'"{self.value}"'


class ReportingType(str, Enum):
    """The reporting configuration type for the pipeline."""

    file = "file"
    """The file reporting configuration type."""
    console = "console"
    """The console reporting configuration type."""
    blob = "blob"
    """The blob reporting configuration type."""

    def __repr__(self):
        """Get a string representation."""
        return f'"{self.value}"'


class TextEmbeddingTarget(str, Enum):
    """The target to use for text embeddings."""

    all = "all"
    required = "required"
    selected = "selected"
    none = "none"

    def __repr__(self):
        """Get a string representation."""
        return f'"{self.value}"'


class LLMType(str, Enum):
    """LLMType enum class definition."""

    # Embeddings
    OpenAIEmbedding = "openai_embedding"
    AzureOpenAIEmbedding = "azure_openai_embedding"

    # Chat Completion
    OpenAIChat = "openai_chat"
    AzureOpenAIChat = "azure_openai_chat"

    # Debug
    StaticResponse = "static_response"

    def __repr__(self):
        """Get a string representation."""
        return f'"{self.value}"'


class AzureAuthType(str, Enum):
    """AzureAuthType enum class definition."""

    APIKey = "api_key"
    ManagedIdentity = "managed_identity"


class AsyncType(str, Enum):
    """Enum for the type of async to use."""

    AsyncIO = "asyncio"
    Threaded = "threaded"


<<<<<<< HEAD
class SearchMethod(Enum):
    """The type of search to run."""

    LOCAL = "local"
    GLOBAL = "global"
    DRIFT = "drift"
    BASIC = "basic"

    def __str__(self):
        """Return the string representation of the enum value."""
        return self.value


class IndexingMethod(str, Enum):
    """Enum for the type of indexing to perform."""

    Standard = "standard"
    """Traditional GraphRAG indexing, with all graph construction and summarization performed by a language model."""
    Fast = "fast"
    """Fast indexing, using NLP for graph construction and language model for summarization."""
=======
class ChunkStrategyType(str, Enum):
    """ChunkStrategy class definition."""

    tokens = "tokens"
    sentence = "sentence"

    def __repr__(self):
        """Get a string representation."""
        return f'"{self.value}"'
>>>>>>> c644338b
<|MERGE_RESOLUTION|>--- conflicted
+++ resolved
@@ -131,7 +131,16 @@
     Threaded = "threaded"
 
 
-<<<<<<< HEAD
+class ChunkStrategyType(str, Enum):
+    """ChunkStrategy class definition."""
+
+    tokens = "tokens"
+    sentence = "sentence"
+
+    def __repr__(self):
+        """Get a string representation."""
+        return f'"{self.value}"'
+
 class SearchMethod(Enum):
     """The type of search to run."""
 
@@ -151,15 +160,4 @@
     Standard = "standard"
     """Traditional GraphRAG indexing, with all graph construction and summarization performed by a language model."""
     Fast = "fast"
-    """Fast indexing, using NLP for graph construction and language model for summarization."""
-=======
-class ChunkStrategyType(str, Enum):
-    """ChunkStrategy class definition."""
-
-    tokens = "tokens"
-    sentence = "sentence"
-
-    def __repr__(self):
-        """Get a string representation."""
-        return f'"{self.value}"'
->>>>>>> c644338b
+    """Fast indexing, using NLP for graph construction and language model for summarization."""