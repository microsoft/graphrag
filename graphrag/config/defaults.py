--- conflicted
+++ resolved
@@ -46,23 +46,15 @@
 
 DEFAULT_OUTPUT_BASE_DIR = "output"
 DEFAULT_CHAT_MODEL_ID = "default_chat_model"
-<<<<<<< HEAD
-DEFAULT_CHAT_MODEL_TYPE = ModelType.OpenAIChat
+DEFAULT_CHAT_MODEL_TYPE = ModelType.Chat
+DEFAULT_CHAT_MODEL_AUTH_TYPE = AuthType.APIKey
 DEFAULT_CHAT_MODEL = "gpt-4.1"
-DEFAULT_CHAT_MODEL_AUTH_TYPE = AuthType.APIKey
-DEFAULT_EMBEDDING_MODEL_ID = "default_embedding_model"
-DEFAULT_EMBEDDING_MODEL_TYPE = ModelType.OpenAIEmbedding
-DEFAULT_EMBEDDING_MODEL = "text-embedding-3-large"
-=======
-DEFAULT_CHAT_MODEL_TYPE = ModelType.Chat
-DEFAULT_CHAT_MODEL = "gpt-4-turbo-preview"
-DEFAULT_CHAT_MODEL_AUTH_TYPE = AuthType.APIKey
 DEFAULT_EMBEDDING_MODEL_ID = "default_embedding_model"
 DEFAULT_EMBEDDING_MODEL_TYPE = ModelType.Embedding
-DEFAULT_EMBEDDING_MODEL = "text-embedding-3-small"
->>>>>>> 6c86b0a7
 DEFAULT_EMBEDDING_MODEL_AUTH_TYPE = AuthType.APIKey
+DEFAULT_EMBEDDING_MODEL = "text-embedding-3-large"
 DEFAULT_MODEL_PROVIDER = "openai"
+
 DEFAULT_VECTOR_STORE_ID = "default_vector_store"
 
 ENCODING_MODEL = "o200k_base"
@@ -319,17 +311,10 @@
     proxy: None = None
     audience: None = None
     model_supports_json: None = None
-<<<<<<< HEAD
-    rate_limit_strategy: str | None = "static"
-    retry_strategy: str = "native"
-    tokens_per_minute: None = None
-    requests_per_minute: None = None
-=======
     tokens_per_minute: None = None
     requests_per_minute: None = None
     rate_limit_strategy: str | None = "static"
     retry_strategy: str = "exponential_backoff"
->>>>>>> 6c86b0a7
     max_retries: int = 10
     max_retry_wait: float = 10.0
     concurrent_requests: int = 25
