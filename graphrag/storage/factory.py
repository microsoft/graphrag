--- conflicted
+++ resolved
@@ -57,7 +57,6 @@
     def create_storage(
         cls, storage_type: StorageType | str, kwargs: dict
     ) -> PipelineStorage:
-<<<<<<< HEAD
         """Create a storage object from the provided type.
 
         Args:
@@ -73,7 +72,7 @@
             ValueError: If the storage type is not registered.
         """
         storage_type_str = (
-            storage_type.value if isinstance(storage_type, OutputType) else storage_type
+            storage_type.value if isinstance(storage_type, StorageType) else storage_type
         )
 
         if storage_type_str not in cls._storage_registry:
@@ -94,24 +93,7 @@
 
 
 # --- Register default implementations ---
-StorageFactory.register(OutputType.blob.value, create_blob_storage)
-StorageFactory.register(OutputType.cosmosdb.value, create_cosmosdb_storage)
-StorageFactory.register(OutputType.file.value, create_file_storage)
-StorageFactory.register(OutputType.memory.value, lambda **_: MemoryPipelineStorage())
-=======
-        """Create or get a storage object from the provided type."""
-        match storage_type:
-            case StorageType.blob:
-                return create_blob_storage(**kwargs)
-            case StorageType.cosmosdb:
-                return create_cosmosdb_storage(**kwargs)
-            case StorageType.file:
-                return create_file_storage(**kwargs)
-            case StorageType.memory:
-                return MemoryPipelineStorage()
-            case _:
-                if storage_type in cls.storage_types:
-                    return cls.storage_types[storage_type](**kwargs)
-                msg = f"Unknown storage type: {storage_type}"
-                raise ValueError(msg)
->>>>>>> e84df28e
+StorageFactory.register(StorageType.blob.value, create_blob_storage)
+StorageFactory.register(StorageType.cosmosdb.value, create_cosmosdb_storage)
+StorageFactory.register(StorageType.file.value, create_file_storage)
+StorageFactory.register(StorageType.memory.value, lambda **_: MemoryPipelineStorage())