# Copyright (c) 2024 Microsoft Corporation.
# Licensed under the MIT License

<<<<<<< HEAD
"""The GraphRAG package."""

import logging

logger = logging.getLogger(__name__)
=======
"""The GraphRAG package."""
>>>>>>> 77fb7d9d
<|MERGE_RESOLUTION|>--- conflicted
+++ resolved
@@ -1,12 +1,4 @@
 # Copyright (c) 2024 Microsoft Corporation.
 # Licensed under the MIT License
 
-<<<<<<< HEAD
-"""The GraphRAG package."""
-
-import logging
-
-logger = logging.getLogger(__name__)
-=======
-"""The GraphRAG package."""
->>>>>>> 77fb7d9d
+"""The GraphRAG package."""