--- conflicted
+++ resolved
@@ -10,7 +10,6 @@
 import typer
 
 from graphrag.index.emit.types import TableEmitterType
-<<<<<<< HEAD
 from graphrag.logging.types import ReporterType
 from graphrag.prompt_tune.defaults import (
     MAX_TOKEN_COUNT,
@@ -19,16 +18,6 @@
     K,
 )
 from graphrag.prompt_tune.types import DocSelectionType
-=======
-from graphrag.logging import ReporterType
-from graphrag.prompt_tune.generator import MAX_TOKEN_COUNT
-from graphrag.prompt_tune.loader import MIN_CHUNK_SIZE
-
-from .index import index_cli, update_cli
-from .initialize import initialize_project_at
-from .prompt_tune import prompt_tune
-from .query import run_drift_search, run_global_search, run_local_search
->>>>>>> ba50caab
 
 INVALID_METHOD_ERROR = "Invalid method"
 
@@ -194,6 +183,8 @@
 
     Applies a default storage configuration (if not provided by config), saving the new index to the local file system in the `update_output` folder.
     """
+    from .index import update_cli
+
     update_cli(
         root_dir=root,
         verbose=verbose,
