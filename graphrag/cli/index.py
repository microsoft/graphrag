--- conflicted
+++ resolved
@@ -63,6 +63,7 @@
 
 def index_cli(
     root_dir: Path,
+    method: IndexingMethod,
     verbose: bool,
     memprofile: bool,
     cache: bool,
@@ -71,7 +72,6 @@
     dry_run: bool,
     skip_validation: bool,
     output_dir: Path | None,
-    method: IndexingMethod,
 ):
     """Run the pipeline with the given config."""
     cli_overrides = {}
@@ -82,22 +82,19 @@
 
     _run_index(
         config=config,
+        method=method,
         verbose=verbose,
         memprofile=memprofile,
         cache=cache,
         logger=logger,
         dry_run=dry_run,
         skip_validation=skip_validation,
-<<<<<<< HEAD
-        output_dir=output_dir,
-        method=method,
-=======
->>>>>>> c644338b
     )
 
 
 def update_cli(
     root_dir: Path,
+    method: IndexingMethod,
     verbose: bool,
     memprofile: bool,
     cache: bool,
@@ -105,7 +102,6 @@
     config_filepath: Path | None,
     skip_validation: bool,
     output_dir: Path | None,
-    method: IndexingMethod,
 ):
     """Run the pipeline with the given config."""
     cli_overrides = {}
@@ -126,33 +122,25 @@
 
     _run_index(
         config=config,
+        method=method,
         verbose=verbose,
         memprofile=memprofile,
         cache=cache,
         logger=logger,
         dry_run=False,
         skip_validation=skip_validation,
-<<<<<<< HEAD
-        output_dir=output_dir,
-        method=method,
-=======
->>>>>>> c644338b
     )
 
 
 def _run_index(
     config,
+    method,
     verbose,
     memprofile,
     cache,
     logger,
     dry_run,
     skip_validation,
-<<<<<<< HEAD
-    output_dir,
-    method: IndexingMethod,
-=======
->>>>>>> c644338b
 ):
     progress_logger = LoggerFactory().create_logger(logger)
     info, error, success = _logger(progress_logger)
@@ -187,9 +175,9 @@
     outputs = asyncio.run(
         api.build_index(
             config=config,
+            method=method,
             memory_profile=memprofile,
             progress_logger=progress_logger,
-            method=method,
         )
     )
     encountered_errors = any(
