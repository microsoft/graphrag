# Copyright (c) 2024 Microsoft Corporation.
# Licensed under the MIT License

"""CLI implementation of the query subcommand."""

import asyncio
import sys
from pathlib import Path
from typing import TYPE_CHECKING, Any

import graphrag.api as api
from graphrag.config.load_config import load_config
from graphrag.config.models.graph_rag_config import GraphRagConfig
from graphrag.logger.print_progress import PrintProgressLogger
from graphrag.storage.factory import StorageFactory
from graphrag.utils.storage import load_table_from_storage, storage_has_table

if TYPE_CHECKING:
    import pandas as pd

logger = PrintProgressLogger("")


def run_global_search(
    config_filepath: Path | None,
    data_dir: Path | None,
    root_dir: Path,
    community_level: int | None,
    dynamic_community_selection: bool,
    response_type: str,
    streaming: bool,
    query: str,
):
    """Perform a global search with a given query.

    Loads index files required for global search and calls the Query API.
    """
    root = root_dir.resolve()
    cli_overrides = {}
    if data_dir:
        cli_overrides["output.base_dir"] = str(data_dir)
    config = load_config(root, config_filepath, cli_overrides)

    dataframe_dict = _resolve_output_files(
        config=config,
        output_list=[
            "entities",
            "communities",
            "community_reports",
        ],
        optional_list=[],
    )
<<<<<<< HEAD
    final_entities: pd.DataFrame = dataframe_dict["entities"]
    final_communities: pd.DataFrame = dataframe_dict["communities"]
    final_community_reports: pd.DataFrame = dataframe_dict["community_reports"]
=======

    # Call the Multi-Index Global Search API
    if dataframe_dict["multi-index"]:
        final_nodes_list = dataframe_dict["create_final_nodes"]
        final_entities_list = dataframe_dict["create_final_entities"]
        final_communities_list = dataframe_dict["create_final_communities"]
        final_community_reports_list = dataframe_dict["create_final_community_reports"]
        index_names = dataframe_dict["index_names"]

        response, context_data = asyncio.run(
            api.multi_index_global_search(
                config=config,
                nodes_list=final_nodes_list,
                entities_list=final_entities_list,
                communities_list=final_communities_list,
                community_reports_list=final_community_reports_list,
                index_names=index_names,
                community_level=community_level,
                dynamic_community_selection=dynamic_community_selection,
                response_type=response_type,
                streaming=streaming,
                query=query,
            )
        )
        logger.success(f"Global Search Response:\n{response}")
        # NOTE: we return the response and context data here purely as a complete demonstration of the API.
        # External users should use the API directly to get the response and context data.
        return response, context_data

    # Otherwise, call the Single-Index Global Search API
    final_nodes: pd.DataFrame = dataframe_dict["create_final_nodes"]
    final_entities: pd.DataFrame = dataframe_dict["create_final_entities"]
    final_communities: pd.DataFrame = dataframe_dict["create_final_communities"]
    final_community_reports: pd.DataFrame = dataframe_dict[
        "create_final_community_reports"
    ]
>>>>>>> 83cc2daf

    if streaming:

        async def run_streaming_search():
            full_response = ""
            context_data = None
            get_context_data = True
            async for stream_chunk in api.global_search_streaming(
                config=config,
                entities=final_entities,
                communities=final_communities,
                community_reports=final_community_reports,
                community_level=community_level,
                dynamic_community_selection=dynamic_community_selection,
                response_type=response_type,
                query=query,
            ):
                if get_context_data:
                    context_data = stream_chunk
                    get_context_data = False
                else:
                    full_response += stream_chunk
                    print(stream_chunk, end="")  # noqa: T201
                    sys.stdout.flush()  # flush output buffer to display text immediately
            print()  # noqa: T201
            return full_response, context_data

        return asyncio.run(run_streaming_search())
    # not streaming
    response, context_data = asyncio.run(
        api.global_search(
            config=config,
            entities=final_entities,
            communities=final_communities,
            community_reports=final_community_reports,
            community_level=community_level,
            dynamic_community_selection=dynamic_community_selection,
            response_type=response_type,
            query=query,
        )
    )
    logger.success(f"Global Search Response:\n{response}")
    # NOTE: we return the response and context data here purely as a complete demonstration of the API.
    # External users should use the API directly to get the response and context data.
    return response, context_data


def run_local_search(
    config_filepath: Path | None,
    data_dir: Path | None,
    root_dir: Path,
    community_level: int,
    response_type: str,
    streaming: bool,
    query: str,
):
    """Perform a local search with a given query.

    Loads index files required for local search and calls the Query API.
    """
    root = root_dir.resolve()
    cli_overrides = {}
    if data_dir:
        cli_overrides["output.base_dir"] = str(data_dir)
    config = load_config(root, config_filepath, cli_overrides)

    dataframe_dict = _resolve_output_files(
        config=config,
        output_list=[
            "communities",
            "community_reports",
            "text_units",
            "relationships",
            "entities",
        ],
        optional_list=[
            "covariates",
        ],
    )
<<<<<<< HEAD
    final_communities: pd.DataFrame = dataframe_dict["communities"]
    final_community_reports: pd.DataFrame = dataframe_dict["community_reports"]
    final_text_units: pd.DataFrame = dataframe_dict["text_units"]
    final_relationships: pd.DataFrame = dataframe_dict["relationships"]
    final_entities: pd.DataFrame = dataframe_dict["entities"]
    final_covariates: pd.DataFrame | None = dataframe_dict["covariates"]
=======
    # Call the Multi-Index Local Search API
    if dataframe_dict["multi-index"]:
        final_nodes_list = dataframe_dict["create_final_nodes"]
        final_entities_list = dataframe_dict["create_final_entities"]
        final_community_reports_list = dataframe_dict["create_final_community_reports"]
        final_text_units_list = dataframe_dict["create_final_text_units"]
        final_relationships_list = dataframe_dict["create_final_relationships"]
        index_names = dataframe_dict["index_names"]

        # If any covariates tables are missing from any index, set the covariates list to None
        if (
            len(dataframe_dict["create_final_covariates"])
            != dataframe_dict["num_indexes"]
        ):
            final_covariates_list = None
        else:
            final_covariates_list = dataframe_dict["create_final_covariates"]

        response, context_data = asyncio.run(
            api.multi_index_local_search(
                config=config,
                nodes_list=final_nodes_list,
                entities_list=final_entities_list,
                community_reports_list=final_community_reports_list,
                text_units_list=final_text_units_list,
                relationships_list=final_relationships_list,
                covariates_list=final_covariates_list,
                index_names=index_names,
                community_level=community_level,
                response_type=response_type,
                streaming=streaming,
                query=query,
            )
        )
        logger.success(f"Local Search Response:\n{response}")
        # NOTE: we return the response and context data here purely as a complete demonstration of the API.
        # External users should use the API directly to get the response and context data.
        return response, context_data

    # Otherwise, call the Single-Index Local Search API
    final_nodes: pd.DataFrame = dataframe_dict["create_final_nodes"]
    final_community_reports: pd.DataFrame = dataframe_dict[
        "create_final_community_reports"
    ]
    final_text_units: pd.DataFrame = dataframe_dict["create_final_text_units"]
    final_relationships: pd.DataFrame = dataframe_dict["create_final_relationships"]
    final_entities: pd.DataFrame = dataframe_dict["create_final_entities"]
    final_covariates: pd.DataFrame | None = dataframe_dict["create_final_covariates"]
>>>>>>> 83cc2daf

    if streaming:

        async def run_streaming_search():
            full_response = ""
            context_data = None
            get_context_data = True
            async for stream_chunk in api.local_search_streaming(
                config=config,
                entities=final_entities,
                communities=final_communities,
                community_reports=final_community_reports,
                text_units=final_text_units,
                relationships=final_relationships,
                covariates=final_covariates,
                community_level=community_level,
                response_type=response_type,
                query=query,
            ):
                if get_context_data:
                    context_data = stream_chunk
                    get_context_data = False
                else:
                    full_response += stream_chunk
                    print(stream_chunk, end="")  # noqa: T201
                    sys.stdout.flush()  # flush output buffer to display text immediately
            print()  # noqa: T201
            return full_response, context_data

        return asyncio.run(run_streaming_search())
    # not streaming
    response, context_data = asyncio.run(
        api.local_search(
            config=config,
            entities=final_entities,
            communities=final_communities,
            community_reports=final_community_reports,
            text_units=final_text_units,
            relationships=final_relationships,
            covariates=final_covariates,
            community_level=community_level,
            response_type=response_type,
            query=query,
        )
    )
    logger.success(f"Local Search Response:\n{response}")
    # NOTE: we return the response and context data here purely as a complete demonstration of the API.
    # External users should use the API directly to get the response and context data.
    return response, context_data


def run_drift_search(
    config_filepath: Path | None,
    data_dir: Path | None,
    root_dir: Path,
    community_level: int,
    response_type: str,
    streaming: bool,
    query: str,
):
    """Perform a local search with a given query.

    Loads index files required for local search and calls the Query API.
    """
    root = root_dir.resolve()
    cli_overrides = {}
    if data_dir:
        cli_overrides["output.base_dir"] = str(data_dir)
    config = load_config(root, config_filepath, cli_overrides)

    dataframe_dict = _resolve_output_files(
        config=config,
        output_list=[
            "communities",
            "community_reports",
            "text_units",
            "relationships",
            "entities",
        ],
    )
<<<<<<< HEAD
    final_communities: pd.DataFrame = dataframe_dict["communities"]
    final_community_reports: pd.DataFrame = dataframe_dict["community_reports"]
    final_text_units: pd.DataFrame = dataframe_dict["text_units"]
    final_relationships: pd.DataFrame = dataframe_dict["relationships"]
    final_entities: pd.DataFrame = dataframe_dict["entities"]
=======

    # Call the Multi-Index Drift Search API
    if dataframe_dict["multi-index"]:
        final_nodes_list = dataframe_dict["create_final_nodes"]
        final_entities_list = dataframe_dict["create_final_entities"]
        final_community_reports_list = dataframe_dict["create_final_community_reports"]
        final_text_units_list = dataframe_dict["create_final_text_units"]
        final_relationships_list = dataframe_dict["create_final_relationships"]
        index_names = dataframe_dict["index_names"]

        response, context_data = asyncio.run(
            api.multi_index_drift_search(
                config=config,
                nodes_list=final_nodes_list,
                entities_list=final_entities_list,
                community_reports_list=final_community_reports_list,
                text_units_list=final_text_units_list,
                relationships_list=final_relationships_list,
                index_names=index_names,
                community_level=community_level,
                response_type=response_type,
                streaming=streaming,
                query=query,
            )
        )
        logger.success(f"DRIFT Search Response:\n{response}")
        # NOTE: we return the response and context data here purely as a complete demonstration of the API.
        # External users should use the API directly to get the response and context data.
        return response, context_data

    # Otherwise, call the Single-Index Drift Search API
    final_nodes: pd.DataFrame = dataframe_dict["create_final_nodes"]
    final_community_reports: pd.DataFrame = dataframe_dict[
        "create_final_community_reports"
    ]
    final_text_units: pd.DataFrame = dataframe_dict["create_final_text_units"]
    final_relationships: pd.DataFrame = dataframe_dict["create_final_relationships"]
    final_entities: pd.DataFrame = dataframe_dict["create_final_entities"]
>>>>>>> 83cc2daf

    if streaming:

        async def run_streaming_search():
            full_response = ""
            context_data = None
            get_context_data = True
            async for stream_chunk in api.drift_search_streaming(
                config=config,
                entities=final_entities,
                communities=final_communities,
                community_reports=final_community_reports,
                text_units=final_text_units,
                relationships=final_relationships,
                community_level=community_level,
                response_type=response_type,
                query=query,
            ):
                if get_context_data:
                    context_data = stream_chunk
                    get_context_data = False
                else:
                    full_response += stream_chunk
                    print(stream_chunk, end="")  # noqa: T201
                    sys.stdout.flush()  # flush output buffer to display text immediately
            print()  # noqa: T201
            return full_response, context_data

        return asyncio.run(run_streaming_search())

    # not streaming
    response, context_data = asyncio.run(
        api.drift_search(
            config=config,
            entities=final_entities,
            communities=final_communities,
            community_reports=final_community_reports,
            text_units=final_text_units,
            relationships=final_relationships,
            community_level=community_level,
            response_type=response_type,
            query=query,
        )
    )
    logger.success(f"DRIFT Search Response:\n{response}")
    # NOTE: we return the response and context data here purely as a complete demonstration of the API.
    # External users should use the API directly to get the response and context data.
    # TODO: Map/Reduce Drift Search answer to a single response
    return response, context_data


def run_basic_search(
    config_filepath: Path | None,
    data_dir: Path | None,
    root_dir: Path,
    streaming: bool,
    query: str,
):
    """Perform a basics search with a given query.

    Loads index files required for basic search and calls the Query API.
    """
    root = root_dir.resolve()
    cli_overrides = {}
    if data_dir:
        cli_overrides["output.base_dir"] = str(data_dir)
    config = load_config(root, config_filepath, cli_overrides)

    dataframe_dict = _resolve_output_files(
        config=config,
        output_list=[
            "text_units",
        ],
    )
<<<<<<< HEAD
    final_text_units: pd.DataFrame = dataframe_dict["text_units"]
=======

    # Call the Multi-Index Basic Search API
    if dataframe_dict["multi-index"]:
        final_text_units_list = dataframe_dict["create_final_text_units"]
        index_names = dataframe_dict["index_names"]

        response, context_data = asyncio.run(
            api.multi_index_basic_search(
                config=config,
                text_units_list=final_text_units_list,
                index_names=index_names,
                streaming=streaming,
                query=query,
            )
        )
        logger.success(f"Basic Search Response:\n{response}")
        # NOTE: we return the response and context data here purely as a complete demonstration of the API.
        # External users should use the API directly to get the response and context data.
        return response, context_data

    # Otherwise, call the Single-Index Basic Search API
    final_text_units: pd.DataFrame = dataframe_dict["create_final_text_units"]
>>>>>>> 83cc2daf

    if streaming:

        async def run_streaming_search():
            full_response = ""
            context_data = None
            get_context_data = True
            async for stream_chunk in api.basic_search_streaming(
                config=config,
                text_units=final_text_units,
                query=query,
            ):
                if get_context_data:
                    context_data = stream_chunk
                    get_context_data = False
                else:
                    full_response += stream_chunk
                    print(stream_chunk, end="")  # noqa: T201
                    sys.stdout.flush()  # flush output buffer to display text immediately
            print()  # noqa: T201
            return full_response, context_data

        return asyncio.run(run_streaming_search())
    # not streaming
    response, context_data = asyncio.run(
        api.basic_search(
            config=config,
            text_units=final_text_units,
            query=query,
        )
    )
    logger.success(f"Basic Search Response:\n{response}")
    # NOTE: we return the response and context data here purely as a complete demonstration of the API.
    # External users should use the API directly to get the response and context data.
    return response, context_data


def _resolve_output_files(
    config: GraphRagConfig,
    output_list: list[str],
    optional_list: list[str] | None = None,
) -> dict[str, Any]:
    """Read indexing output files to a dataframe dict."""
    dataframe_dict = {}

    # Loading output files for multi-index search
    if config.outputs:
        dataframe_dict["multi-index"] = True
        dataframe_dict["num_indexes"] = len(config.outputs)
        dataframe_dict["index_names"] = config.outputs.keys()
        for output in config.outputs.values():
            output_config = output.model_dump()
            storage_obj = StorageFactory().create_storage(
                storage_type=output_config["type"], kwargs=output_config
            )
            for name in output_list:
                if name not in dataframe_dict:
                    dataframe_dict[name] = []
                df_value = asyncio.run(
                    load_table_from_storage(name=name, storage=storage_obj)
                )
                dataframe_dict[name].append(df_value)

            # for optional output files, do not append if the dataframe does not exist
            if optional_list:
                for optional_file in optional_list:
                    if optional_file not in dataframe_dict:
                        dataframe_dict[optional_file] = []
                    file_exists = asyncio.run(
                        storage_has_table(optional_file, storage_obj)
                    )
                    if file_exists:
                        df_value = asyncio.run(
                            load_table_from_storage(
                                name=optional_file, storage=storage_obj
                            )
                        )
                        dataframe_dict[optional_file].append(df_value)
        return dataframe_dict
    # Loading output files for single-index search
    dataframe_dict["multi-index"] = False
    output_config = config.output.model_dump()  # type: ignore
    storage_obj = StorageFactory().create_storage(
        storage_type=output_config["type"], kwargs=output_config
    )
    for name in output_list:
        df_value = asyncio.run(load_table_from_storage(name=name, storage=storage_obj))
        dataframe_dict[name] = df_value

    # for optional output files, set the dict entry to None instead of erroring out if it does not exist
    if optional_list:
        for optional_file in optional_list:
            file_exists = asyncio.run(storage_has_table(optional_file, storage_obj))
            if file_exists:
                df_value = asyncio.run(
                    load_table_from_storage(name=optional_file, storage=storage_obj)
                )
                dataframe_dict[optional_file] = df_value
            else:
                dataframe_dict[optional_file] = None
    return dataframe_dict<|MERGE_RESOLUTION|>--- conflicted
+++ resolved
@@ -50,24 +50,17 @@
         ],
         optional_list=[],
     )
-<<<<<<< HEAD
-    final_entities: pd.DataFrame = dataframe_dict["entities"]
-    final_communities: pd.DataFrame = dataframe_dict["communities"]
-    final_community_reports: pd.DataFrame = dataframe_dict["community_reports"]
-=======
 
     # Call the Multi-Index Global Search API
     if dataframe_dict["multi-index"]:
-        final_nodes_list = dataframe_dict["create_final_nodes"]
-        final_entities_list = dataframe_dict["create_final_entities"]
-        final_communities_list = dataframe_dict["create_final_communities"]
-        final_community_reports_list = dataframe_dict["create_final_community_reports"]
+        final_entities_list = dataframe_dict["entities"]
+        final_communities_list = dataframe_dict["communities"]
+        final_community_reports_list = dataframe_dict["community_reports"]
         index_names = dataframe_dict["index_names"]
 
         response, context_data = asyncio.run(
             api.multi_index_global_search(
                 config=config,
-                nodes_list=final_nodes_list,
                 entities_list=final_entities_list,
                 communities_list=final_communities_list,
                 community_reports_list=final_community_reports_list,
@@ -85,13 +78,9 @@
         return response, context_data
 
     # Otherwise, call the Single-Index Global Search API
-    final_nodes: pd.DataFrame = dataframe_dict["create_final_nodes"]
-    final_entities: pd.DataFrame = dataframe_dict["create_final_entities"]
-    final_communities: pd.DataFrame = dataframe_dict["create_final_communities"]
-    final_community_reports: pd.DataFrame = dataframe_dict[
-        "create_final_community_reports"
-    ]
->>>>>>> 83cc2daf
+    final_entities: pd.DataFrame = dataframe_dict["entities"]
+    final_communities: pd.DataFrame = dataframe_dict["communities"]
+    final_community_reports: pd.DataFrame = dataframe_dict["community_reports"]
 
     if streaming:
 
@@ -171,37 +160,29 @@
             "covariates",
         ],
     )
-<<<<<<< HEAD
-    final_communities: pd.DataFrame = dataframe_dict["communities"]
-    final_community_reports: pd.DataFrame = dataframe_dict["community_reports"]
-    final_text_units: pd.DataFrame = dataframe_dict["text_units"]
-    final_relationships: pd.DataFrame = dataframe_dict["relationships"]
-    final_entities: pd.DataFrame = dataframe_dict["entities"]
-    final_covariates: pd.DataFrame | None = dataframe_dict["covariates"]
-=======
     # Call the Multi-Index Local Search API
     if dataframe_dict["multi-index"]:
-        final_nodes_list = dataframe_dict["create_final_nodes"]
-        final_entities_list = dataframe_dict["create_final_entities"]
-        final_community_reports_list = dataframe_dict["create_final_community_reports"]
-        final_text_units_list = dataframe_dict["create_final_text_units"]
-        final_relationships_list = dataframe_dict["create_final_relationships"]
+        final_entities_list = dataframe_dict["entities"]
+        final_communities_list = dataframe_dict["communities"]
+        final_community_reports_list = dataframe_dict["community_reports"]
+        final_text_units_list = dataframe_dict["text_units"]
+        final_relationships_list = dataframe_dict["relationships"]
         index_names = dataframe_dict["index_names"]
 
         # If any covariates tables are missing from any index, set the covariates list to None
         if (
-            len(dataframe_dict["create_final_covariates"])
+            len(dataframe_dict["covariates"])
             != dataframe_dict["num_indexes"]
         ):
             final_covariates_list = None
         else:
-            final_covariates_list = dataframe_dict["create_final_covariates"]
+            final_covariates_list = dataframe_dict["covariates"]
 
         response, context_data = asyncio.run(
             api.multi_index_local_search(
                 config=config,
-                nodes_list=final_nodes_list,
                 entities_list=final_entities_list,
+                communities_list=final_communities_list,
                 community_reports_list=final_community_reports_list,
                 text_units_list=final_text_units_list,
                 relationships_list=final_relationships_list,
@@ -219,15 +200,12 @@
         return response, context_data
 
     # Otherwise, call the Single-Index Local Search API
-    final_nodes: pd.DataFrame = dataframe_dict["create_final_nodes"]
-    final_community_reports: pd.DataFrame = dataframe_dict[
-        "create_final_community_reports"
-    ]
-    final_text_units: pd.DataFrame = dataframe_dict["create_final_text_units"]
-    final_relationships: pd.DataFrame = dataframe_dict["create_final_relationships"]
-    final_entities: pd.DataFrame = dataframe_dict["create_final_entities"]
-    final_covariates: pd.DataFrame | None = dataframe_dict["create_final_covariates"]
->>>>>>> 83cc2daf
+    final_communities: pd.DataFrame = dataframe_dict["communities"]
+    final_community_reports: pd.DataFrame = dataframe_dict["community_reports"]
+    final_text_units: pd.DataFrame = dataframe_dict["text_units"]
+    final_relationships: pd.DataFrame = dataframe_dict["relationships"]
+    final_entities: pd.DataFrame = dataframe_dict["entities"]
+    final_covariates: pd.DataFrame | None = dataframe_dict["covariates"]
 
     if streaming:
 
@@ -308,28 +286,21 @@
             "entities",
         ],
     )
-<<<<<<< HEAD
-    final_communities: pd.DataFrame = dataframe_dict["communities"]
-    final_community_reports: pd.DataFrame = dataframe_dict["community_reports"]
-    final_text_units: pd.DataFrame = dataframe_dict["text_units"]
-    final_relationships: pd.DataFrame = dataframe_dict["relationships"]
-    final_entities: pd.DataFrame = dataframe_dict["entities"]
-=======
 
     # Call the Multi-Index Drift Search API
     if dataframe_dict["multi-index"]:
-        final_nodes_list = dataframe_dict["create_final_nodes"]
-        final_entities_list = dataframe_dict["create_final_entities"]
-        final_community_reports_list = dataframe_dict["create_final_community_reports"]
-        final_text_units_list = dataframe_dict["create_final_text_units"]
-        final_relationships_list = dataframe_dict["create_final_relationships"]
+        final_entities_list = dataframe_dict["entities"]
+        final_communities_list = dataframe_dict["communities"]
+        final_community_reports_list = dataframe_dict["community_reports"]
+        final_text_units_list = dataframe_dict["text_units"]
+        final_relationships_list = dataframe_dict["relationships"]
         index_names = dataframe_dict["index_names"]
 
         response, context_data = asyncio.run(
             api.multi_index_drift_search(
                 config=config,
-                nodes_list=final_nodes_list,
                 entities_list=final_entities_list,
+                communities_list=final_communities_list,
                 community_reports_list=final_community_reports_list,
                 text_units_list=final_text_units_list,
                 relationships_list=final_relationships_list,
@@ -346,14 +317,11 @@
         return response, context_data
 
     # Otherwise, call the Single-Index Drift Search API
-    final_nodes: pd.DataFrame = dataframe_dict["create_final_nodes"]
-    final_community_reports: pd.DataFrame = dataframe_dict[
-        "create_final_community_reports"
-    ]
-    final_text_units: pd.DataFrame = dataframe_dict["create_final_text_units"]
-    final_relationships: pd.DataFrame = dataframe_dict["create_final_relationships"]
-    final_entities: pd.DataFrame = dataframe_dict["create_final_entities"]
->>>>>>> 83cc2daf
+    final_communities: pd.DataFrame = dataframe_dict["communities"]
+    final_community_reports: pd.DataFrame = dataframe_dict["community_reports"]
+    final_text_units: pd.DataFrame = dataframe_dict["text_units"]
+    final_relationships: pd.DataFrame = dataframe_dict["relationships"]
+    final_entities: pd.DataFrame = dataframe_dict["entities"]
 
     if streaming:
 
@@ -428,13 +396,10 @@
             "text_units",
         ],
     )
-<<<<<<< HEAD
-    final_text_units: pd.DataFrame = dataframe_dict["text_units"]
-=======
 
     # Call the Multi-Index Basic Search API
     if dataframe_dict["multi-index"]:
-        final_text_units_list = dataframe_dict["create_final_text_units"]
+        final_text_units_list = dataframe_dict["text_units"]
         index_names = dataframe_dict["index_names"]
 
         response, context_data = asyncio.run(
@@ -452,8 +417,7 @@
         return response, context_data
 
     # Otherwise, call the Single-Index Basic Search API
-    final_text_units: pd.DataFrame = dataframe_dict["create_final_text_units"]
->>>>>>> 83cc2daf
+    final_text_units: pd.DataFrame = dataframe_dict["text_units"]
 
     if streaming:
 
