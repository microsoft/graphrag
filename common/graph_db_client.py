--- conflicted
+++ resolved
@@ -43,11 +43,7 @@
         df = pd.DataFrame(json_data)
         return df
 
-<<<<<<< HEAD
     def query_vertices(self,context_id:str) -> pd.DataFrame:
-=======
-    def query_vertices(self,context_id:str="00000000-0000-0000-0000-000000000000") -> pd.DataFrame:
->>>>>>> fc79c32d
         result = self._client.submit(
             message=(
                 "g.V()"
@@ -55,11 +51,7 @@
         )
         return self.result_to_df(result)
 
-<<<<<<< HEAD
     def query_edges(self,context_id:str) -> pd.DataFrame:
-=======
-    def query_edges(self,context_id:str="00000000-0000-0000-0000-000000000000") -> pd.DataFrame:
->>>>>>> fc79c32d
         result = self._client.submit(
             message=(
                 "g.E()"
@@ -84,11 +76,7 @@
             element_count=counts[0]
         return element_count>0
 
-<<<<<<< HEAD
     def write_vertices(self,data: pd.DataFrame)->None:
-=======
-    def write_vertices(self,data: pd.DataFrame,context_id:str="00000000-0000-0000-0000-000000000000")->None:
->>>>>>> fc79c32d
         for row in data.itertuples():
             if self.element_exists("g.V()",row.id):
                 continue
