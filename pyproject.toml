[tool.poetry]
name = "graphrag"
# Maintainers: do not change the version here manually, use ./scripts/release.sh
version = "0.3.6"
description = "GraphRAG: A graph-based retrieval-augmented generation (RAG) system."
authors = [
    "Alonso Guevara Fernández <alonsog@microsoft.com>",
    "Andrés Morales Esquivel <andresmor@microsoft.com>",
    "Chris Trevino <chtrevin@microsoft.com>",
    "David Tittsworth <datittsw@microsoft.com>",
    "Dayenne de Souza <ddesouza@microsoft.com>",
    "Derek Worthen <deworthe@microsoft.com>",
    "Gaudy Blanco Meneses <gaudyb@microsoft.com>",
    "Ha Trinh <trinhha@microsoft.com>",
    "Jonathan Larson <jolarso@microsoft.com>",
    "Josh Bradley <joshbradley@microsoft.com>",
    "Kate Lytvynets <kalytv@microsoft.com>",
    "Kenny Zhang <zhangken@microsoft.com>",
    "Mónica Carvajal",
    "Nathan Evans <naevans@microsoft.com>",
    "Rodrigo Racanicci <rracanicci@microsoft.com>",
    "Sarah Smith <smithsarah@microsoft.com>",
]
license = "MIT"
readme = "README.md"
packages = [{ include = "graphrag" }]

[tool.poetry.urls]
"Source" = "https://github.com/microsoft/graphrag"

[tool.poetry.scripts]
graphrag = "graphrag.cli.main:app"

[tool.poetry-dynamic-versioning]
enable = true
style = "pep440"
vcs = "git"
bump = true
format-jinja = """
    {%- if distance == 0 -%}
        {{ serialize_pep440(base, stage, revision) }}
    {%- else -%}
        {{ serialize_pep440(base, stage, revision, dev=distance) }}
    {%- endif -%}
"""

[tool.poetry.dependencies]
python = ">=3.10,<3.13"
environs = "^11.0.0"
datashaper = "^0.0.49"

# Vector Stores
azure-search-documents = "^11.4.0"
lancedb = "^0.13.0"

# Async IO
aiolimiter = "^1.1.0"
aiofiles = "^24.1.0"

# LLM
openai = "^1.51.2"
nltk = "3.9.1"
tiktoken = "^0.7.0"

# Data-Sci
numpy = "^1.25.2"
graspologic = "^3.4.1"
networkx = "^3"
pandas = "^2.2.3"
matplotlib = "^3.9.0"
pyarrow = "^15.0.0"
umap-learn = "^0.5.6"

# Configuration
pyyaml = "^6.0.2"
pyaml-env = "^1.2.1"
python-dotenv = "^1.0.0"

pydantic = "^2.9.2"
rich = "^13.6.0"
devtools = "^0.12.2"
typing-extensions = "^4.12.2"

#Azure
azure-storage-blob = "^12.22.0"
azure-identity = "^1.17.1"
json-repair = "^0.30.0"

future = "^1.0.0" # Needed until graspologic fixes their dependency
typer = "^0.12.5"

<<<<<<< HEAD
fnllm = "^0.0.4"
=======
mkdocs-typer = "^0.0.3"
>>>>>>> 083de12b
[tool.poetry.group.dev.dependencies]
coverage = "^7.6.0"
ipykernel = "^6.29.4"
jupyter = "^1.1.1"
nbconvert = "^7.16.3"
poethepoet = "^0.28.0"
pyright = "^1.1.384"
pytest = "^8.3.2"
pytest-asyncio = "^0.24.0"
pytest-timeout = "^2.3.1"
ruff = "^0.6.9"
semversioner = "^2.0.3"
update-toml = "^0.2.1"
deptry = "^0.20.0"
mkdocs-material = "^9.5.39"
mkdocs-jupyter = "^0.25.0"
mkdocs-exclude-search = "^0.6.6"

[build-system]
requires = ["poetry-core>=1.0.0", "poetry-dynamic-versioning>=1.0.0,<2.0.0"]
build-backend = "poetry_dynamic_versioning.backend"

[tool.poe.tasks]
_sort_imports = "ruff check --select I --fix ."
_format_code = "ruff format  ."
_ruff_check = 'ruff check .'
_pyright = "pyright"
_convert_local_search_nb = 'jupyter nbconvert --output-dir=docsite/posts/query/notebooks/ --output="{notebook_name}_nb" --template=docsite/nbdocsite_template --to markdown examples_notebooks/local_search.ipynb'
_convert_global_search_nb = 'jupyter nbconvert --output-dir=docsite/posts/query/notebooks/ --output="{notebook_name}_nb" --template=docsite/nbdocsite_template --to markdown examples_notebooks/global_search.ipynb'
_semversioner_release = "semversioner release"
_semversioner_changelog = "semversioner changelog > CHANGELOG.md"
_semversioner_update_toml_version = "update-toml update --path tool.poetry.version --value $(poetry run semversioner current-version)"
semversioner_add = "semversioner add-change"
coverage_report = 'coverage report --omit "**/tests/**" --show-missing'
check_format = 'ruff format . --check'
fix = "ruff check --fix ."
fix_unsafe = "ruff check --fix --unsafe-fixes ."

_test_all = "coverage run -m pytest ./tests"
test_unit = "pytest ./tests/unit"
test_integration = "pytest ./tests/integration"
test_smoke = "pytest ./tests/smoke"
test_notebook = "pytest ./tests/notebook"
test_verbs = "pytest ./tests/verbs"
index = "python -m graphrag index"
query = "python -m graphrag query"
prompt_tune = "python -m graphrag prompt-tune"
# Pass in a test pattern
test_only = "pytest -s -k"

serve_docs = "mkdocs serve"
build_docs = "mkdocs build"

[[tool.poe.tasks.release]]
sequence = [
    '_semversioner_release',
    '_semversioner_changelog',
    '_semversioner_update_toml_version',
]
ignore_fail = 'return_non_zero'

[[tool.poe.tasks.convert_docsite_notebooks]]
sequence = ['_convert_local_search_nb', '_convert_global_search_nb']
ignore_fail = 'return_non_zero'

[[tool.poe.tasks.format]]
sequence = ['_sort_imports', '_format_code']
ignore_fail = 'return_non_zero'

[[tool.poe.tasks.check]]
sequence = ['check_format', '_ruff_check', '_pyright']
ignore_fail = 'return_non_zero'

[[tool.poe.tasks.test]]
sequence = ['_test_all', 'coverage_report']
ignore_fail = 'return_non_zero'

# https://github.com/microsoft/pyright/blob/9f81564a4685ff5c55edd3959f9b39030f590b2f/docs/configuration.md#sample-pyprojecttoml-file
[tool.pyright]
include = ["graphrag", "tests", "examples", "examples_notebooks"]
exclude = ["**/node_modules", "**/__pycache__"]

[tool.pytest.ini_options]
asyncio_mode = "auto"
timeout = 800<|MERGE_RESOLUTION|>--- conflicted
+++ resolved
@@ -89,11 +89,8 @@
 future = "^1.0.0" # Needed until graspologic fixes their dependency
 typer = "^0.12.5"
 
-<<<<<<< HEAD
-fnllm = "^0.0.4"
-=======
 mkdocs-typer = "^0.0.3"
->>>>>>> 083de12b
+
 [tool.poetry.group.dev.dependencies]
 coverage = "^7.6.0"
 ipykernel = "^6.29.4"
