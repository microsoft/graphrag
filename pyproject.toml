--- conflicted
+++ resolved
@@ -93,13 +93,10 @@
 azure-identity = "^1.17.1"
 json-repair = "^0.28.4"
 
-<<<<<<< HEAD
 #Redis
 redis = "^5.0.8"
 
-=======
 future = "^1.0.0"
->>>>>>> 3f980023
 [tool.poetry.group.dev.dependencies]
 coverage = "^7.6.0"
 ipykernel = "^6.29.4"
