--- conflicted
+++ resolved
@@ -75,11 +75,8 @@
 
 #Azure
 azure-storage-blob = "^12.19.0"
-<<<<<<< HEAD
 tabulate = "^0.9.0"
-=======
 azure-identity = "^1.16.0"
->>>>>>> 8e1f9bb6
 
 [tool.poetry.group.dev.dependencies]
 coverage = "^7.3.2"
