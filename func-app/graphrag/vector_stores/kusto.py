# Copyright (c) 2024 Microsoft Corporation.
# Licensed under the MIT License

"""The Azure Kusto vector storage implementation package."""
import os
import typing
import ast
from azure.kusto.data import KustoClient, KustoConnectionStringBuilder
from azure.kusto.data.helpers import dataframe_from_result_table
from graphrag.model.community_report import CommunityReport
from graphrag.model.entity import Entity
from graphrag.model.types import TextEmbedder
from graphrag.model import TextUnit
import logging

import pandas as pd
from pathlib import Path

import json
from typing import Any, List, cast

from graphrag.query.input.loaders.utils import (
    to_list,
    to_optional_dict,
    to_optional_float,
    to_optional_int,
    to_optional_list,
    to_optional_str,
    to_str,
)

from .base import (
    BaseVectorStore,
    VectorStoreDocument,
    VectorStoreSearchResult,
)


class KustoVectorStore(BaseVectorStore):
    """The Azure Kusto vector storage implementation."""

    def connect(self, **kwargs: Any) -> Any:
        """
        Connect to the vector storage.

        Args:
            **kwargs: Arbitrary keyword arguments containing connection parameters.
                - cluster (str): The Kusto cluster URL.
                - database (str): The Kusto database name.
                - client_id (str): The client ID for AAD authentication.
                - client_secret (str): The client secret for AAD authentication.
                - authority_id (str): The authority ID (tenant ID) for AAD authentication.

        Returns:
            Any: The Kusto client instance.
        """
        cluster = kwargs.get("cluster")
        database = kwargs.get("database")
        client_id = kwargs.get("client_id")
        client_secret = kwargs.get("client_secret")
        authority_id = kwargs.get("authority_id")
        env = os.environ.get("ENVIRONMENT")
        if(env == "AZURE"):
            kcsb = KustoConnectionStringBuilder.with_aad_managed_service_identity_authentication(
                str(cluster), client_id="<>"
            )
        elif(env == "DEVELOPMENT"):
<<<<<<< HEAD
=======
            logging.info("KUSTO DEVELPMENT MODE")
>>>>>>> f138edbe
            kcsb = KustoConnectionStringBuilder.with_interactive_login(str(cluster))
        else:
             kcsb = KustoConnectionStringBuilder.with_aad_application_key_authentication(
            str(cluster), str(client_id), str(client_secret), str(authority_id))

        self.client = KustoClient(kcsb)
        self.database = database

    def load_documents(
        self, documents: List[VectorStoreDocument], overwrite: bool = True
    ) -> None:
        """
        Load documents into vector storage.

        Args:
            documents (List[VectorStoreDocument]): List of documents to be loaded.
            overwrite (bool): Whether to overwrite the existing table. Defaults to True.
        """
        data = [
            {
                "id": document.id,
                "name": document.text,
                "vector": document.vector,
                "attributes": json.dumps(document.attributes),
            }
            for document in documents
            if document.vector is not None
        ]

        if len(data) == 0:
            return

        # Convert data to DataFrame
        df = pd.DataFrame(data)

        # Create or replace table
        if overwrite:
            command = f".drop table {self.collection_name} ifexists"
            self.client.execute(self.database, command)
            command = f".create table {self.collection_name} (id: string, text: string, vector: dynamic, attributes: string)"
            self.client.execute(self.database, command)

        # Ingest data
        ingestion_command = f".ingest inline into table {self.collection_name} <| {df.to_csv(index=False, header=False)}"
        self.client.execute(self.database, ingestion_command)

    def filter_by_id(self, include_ids: List[str] | List[int]) -> Any:
        """
        Build a query filter to filter documents by id.

        Args:
            include_ids (List[str] | List[int]): List of document IDs to include in the filter.

        Returns:
            Any: The query filter string.
        """
        if len(include_ids) == 0:
            self.query_filter = None
        else:
            if isinstance(include_ids[0], str):
                id_filter = ", ".join([f"'{id}'" for id in include_ids])
                self.query_filter = f"id in ({id_filter})"
            else:
                self.query_filter = (
                    f"id in ({', '.join([str(id) for id in include_ids])})"
                )
        return self.query_filter

    def similarity_search_by_vector(
        self, query_embedding: List[float], k: int = 10, **kwargs: Any
    ) -> List[VectorStoreSearchResult]:
        """
        Perform a vector-based similarity search. A search to find the k nearest neighbors of the given query vector.

        Args:
            query_embedding (List[float]): The query embedding vector.
            k (int): The number of top results to return. Defaults to 10.
            **kwargs: Additional keyword arguments.

        Returns:
            List[VectorStoreSearchResult]: List of search results.
        """
        query = f"""
        let query_vector = dynamic({query_embedding});
        {self.collection_name}
        | extend similarity = series_cosine_similarity(query_vector, {self.vector_name})
        | top {k} by similarity desc
        """
        response = self.client.execute(self.database, query)
        df = dataframe_from_result_table(response.primary_results[0])
        print("Similarities of the search results:", [row["similarity"] for _, row in df.iterrows()])

        # Temporary to support the original entity_description_embedding
        return [
            VectorStoreSearchResult(
                document=VectorStoreDocument(
                    id=row["id"],
                    text=row["text"],
                    vector=row[self.vector_name],
                    attributes=row["attributes"],
                ),
                score= 1 + float(row["similarity"]), # 1 + similarity to make it a score between 0 and 2
            )
            for _, row in df.iterrows()
        ]

    def similarity_search_by_text(
        self, text: str, text_embedder: TextEmbedder, k: int = 10, **kwargs: Any
    ) -> list[VectorStoreSearchResult]:
        """
        Perform a similarity search using a given input text.

        Args:
            text (str): The input text to search for.
            text_embedder (TextEmbedder): The text embedder to convert text to vector.
            k (int): The number of top results to return. Defaults to 10.
            **kwargs: Additional keyword arguments.

        Returns:
            List[VectorStoreSearchResult]: List of search results.
        """
        query_embedding = text_embedder(text)
        if query_embedding:
            return self.similarity_search_by_vector(query_embedding, k)
        return []

    def get_extracted_entities(self, text: str, text_embedder: TextEmbedder, k: int = 10,
                               preselected_entities=[],
                               **kwargs: Any
    ) -> list[Entity]:
        query_embedding = text_embedder(text)

        if preselected_entities==[]:
            query = f"""
            let query_vector = dynamic({query_embedding});
            {self.collection_name}
            | extend similarity = series_cosine_similarity(query_vector, {self.vector_name})
            | top {k} by similarity desc
            """
        else:

            chosen_ids=", ".join(f"'{id}'" for id in preselected_entities )
            query = f"""
            let query_vector = dynamic({query_embedding});
            {self.collection_name}
            | where id in ({chosen_ids})
            | extend similarity = series_cosine_similarity(query_vector, {self.vector_name})
            | top {k} by similarity desc
            """


        response = self.client.execute(self.database, query)
        df = dataframe_from_result_table(response.primary_results[0])

        return [
            Entity(
                id=row["id"],
                title=row["title"],
                type=row["type"],
                description=row["description"],
                graph_embedding=row["graph_embedding"],
                text_unit_ids=row["text_unit_ids"],
                description_embedding=row["description_embedding"],
                short_id="",
                community_ids=row["community_ids"],
                document_ids=row["document_ids"],
                rank=row["rank"],
                attributes=row["attributes"],
                #score= 1 + float(row["similarity"]), #score not in Entity currently
            ) for _, row in df.iterrows()
        ]

    def unload_entities(self) -> None:
        self.client.execute(self.database,f".drop table {self.collection_name} ifexists")
        self.client.execute(self.database,f".drop table {self.text_units_name} ifexists")
        self.client.execute(self.database,f".drop table {self.reports_name} ifexists")

    def setup_entities(self) -> None:
        command = f".drop table {self.collection_name} ifexists"
        self.client.execute(self.database, command)
        command = f".create table {self.collection_name} (id: string, short_id: real, title: string, type: string, description: string, description_embedding: dynamic, name_embedding: dynamic, graph_embedding: dynamic, community_ids: dynamic, text_unit_ids: dynamic, document_ids: dynamic, rank: real, attributes: dynamic)"
        self.client.execute(self.database, command)
        command = f".alter column {self.collection_name}.graph_embedding policy encoding type = 'Vector16'"
        self.client.execute(self.database, command)
        command = f".alter column {self.collection_name}.description_embedding policy encoding type = 'Vector16'"
        self.client.execute(self.database, command)

    def load_entities(self, entities: list[Entity], overwrite: bool = False) -> None:
        # Convert data to DataFrame
        df = pd.DataFrame(entities)

        # Create or replace table
        if overwrite:
            self.setup_entities()

        # Ingest data
        ingestion_command = f".ingest inline into table {self.collection_name} <| {df.to_csv(index=False, header=False)}"
        self.client.execute(self.database, ingestion_command)

    def setup_reports(self) -> None:
        command = f".drop table {self.reports_name} ifexists"
        self.client.execute(self.database, command)
        command = f".create table {self.reports_name} (id: string, short_id: string, title: string, community_id: string, summary: string, full_content: string, rank: real, summary_embedding: dynamic, full_content_embedding: dynamic, attributes: dynamic)"
        self.client.execute(self.database, command)
        command = f".alter column {self.reports_name}.summary_embedding policy encoding type = 'Vector16'"
        self.client.execute(self.database, command)
        command = f".alter column {self.reports_name}.full_content_embedding policy encoding type = 'Vector16'"
        self.client.execute(self.database, command)

    def load_reports(self, reports: list[CommunityReport], overwrite: bool = False) -> None:
        # Convert data to DataFrame
        df = pd.DataFrame(reports)

        # Create or replace table
        if overwrite:
            self.setup_reports()

        # Ingest data
        ingestion_command = f".ingest inline into table {self.reports_name} <| {df.to_csv(index=False, header=False)}"
        self.client.execute(self.database, ingestion_command)

    def setup_text_units(self) -> None:
        command = f".drop table {self.text_units_name} ifexists"
        self.client.execute(self.database, command)
        command = f".create table {self.text_units_name} (id: string, short_id:string, \
            text: string, text_embedding:string, entity_ids: string, relationship_ids: \
                string, covariate_ids:string, n_tokens: string, document_ids: string, \
                    attributes:string )"

        self.exe(command)


    def load_text_units(self, units: list[TextUnit], overwrite: bool = False) -> None:
        df = pd.DataFrame(units)
        if overwrite:
            self.setup_text_units()

        ingestion_command = f".ingest inline into table {self.text_units_name} <| {df.to_csv(index=False, header=False)}"
        self.client.execute(self.database, ingestion_command)

    def exe(self,command):
        return self.client.execute(self.database,command)

    def retrieve_text_units(self, entities: list[Entity]):
        unit_ids=[]
        for e in entities:
            if e.text_unit_ids==None:
                continue
            id_list=ast.literal_eval(e.text_unit_ids)
            unit_ids.extend([id for id in id_list])

        unit_ids_str=", ".join(f"'{id}'" for id in unit_ids )

        command=f"{self.text_units_name} | where id in ({unit_ids_str})"
        r=self.exe(command)
        r=dataframe_from_result_table(r.primary_results[0])

        cite_index=1
        res=[]

        for _,row in  r.iterrows():
            u=TextUnit(
                id=row['id'],
                short_id=str(cite_index),
                text=row['text'],
                text_embedding=[],
                entity_ids=row['entity_ids'],
                relationship_ids=row['relationship_ids'],
                covariate_ids=[],
                n_tokens=row['n_tokens'],
                document_ids=row['document_ids'],
                attributes={} #row['attributes'],
            )
            res.append(u)
            cite_index+=1

        return res

    def get_extracted_reports(
        self, community_ids: list[int], **kwargs: Any
    ) -> list[CommunityReport]:
        community_ids = ", ".join([str(id) for id in community_ids])
        query = f"""
        {self.reports_name}
        | where community_id in ({community_ids})
        """
        response = self.client.execute(self.database, query)
        df = dataframe_from_result_table(response.primary_results[0])

        return [
            CommunityReport(
                id=row["id"],
                short_id=row["short_id"],
                title=row["title"],
                community_id=row["community_id"],
                summary=row["summary"],
                full_content=row["full_content"],
                rank=row["rank"],
                summary_embedding=row["summary_embedding"],
                full_content_embedding=row["full_content_embedding"],
                attributes=row["attributes"],
            ) for _, row in df.iterrows()
        ]<|MERGE_RESOLUTION|>--- conflicted
+++ resolved
@@ -65,10 +65,7 @@
                 str(cluster), client_id="<>"
             )
         elif(env == "DEVELOPMENT"):
-<<<<<<< HEAD
-=======
             logging.info("KUSTO DEVELPMENT MODE")
->>>>>>> f138edbe
             kcsb = KustoConnectionStringBuilder.with_interactive_login(str(cluster))
         else:
              kcsb = KustoConnectionStringBuilder.with_aad_application_key_authentication(
