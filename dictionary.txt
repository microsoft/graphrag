--- conflicted
+++ resolved
@@ -67,11 +67,8 @@
 nbformat
 semversioner
 mkdocs
-<<<<<<< HEAD
 fnllm
-=======
 typer
->>>>>>> 083de12b
 
 # Library Methods
 iterrows
