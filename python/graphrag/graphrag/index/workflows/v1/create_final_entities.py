# Copyright (c) 2024 Microsoft Corporation. All rights reserved.

"""A module containing build_steps method definition."""

from graphrag.index.config import PipelineWorkflowConfig, PipelineWorkflowStep

workflow_name = "create_final_entities"


def build_steps(
    config: PipelineWorkflowConfig,
) -> list[PipelineWorkflowStep]:
    """
    Create the final entities table.

    ## Dependencies
    * `workflow:create_base_entity_graph`
    """
    text_embed_config = config.get("text_embed", {})
    skip_name_embedding = config.get("skip_name_embedding", False)
    skip_description_embedding = config.get("skip_description_embedding", False)

    result = [
        {
            "verb": "unpack_graph",
            "args": {
                "column": "clustered_graph",
                "type": "nodes",
            },
            "input": {"source": "workflow:create_base_entity_graph"},
        },
        {"verb": "rename", "args": {"columns": {"label": "title"}}},
        {
            "verb": "select",
            "args": {
                "columns": [
                    "id",
                    "title",
                    "type",
                    "description",
                    "human_readable_id",
                    "graph_embedding",
                    "source_id",
                ],
            },
        },
        {
            # create_base_entity_graph has multiple levels of clustering, which means there are multiple graphs with the same entities
            # this dedupes the entities so that there is only one of each entity
            "verb": "dedupe",
            "args": {"columns": ["id"]},
        },
        {"verb": "rename", "args": {"columns": {"title": "name"}}},
        {
            # ELIMINATE EMPTY NAMES
            "verb": "filter",
            "args": {
                "column": "name",
                "criteria": [
                    {
                        "type": "value",
                        "operator": "is not empty",
                    }
                ],
            },
        },
        {
            "verb": "text_split",
            "args": {"separator": ",", "column": "source_id", "to": "text_unit_ids"},
        },
        {"verb": "drop", "args": {"columns": ["source_id"]}},
    ]

    if not skip_name_embedding:
        result.append({
            "verb": "text_embed",
            "args": {
                "column": "name",
                "to": "name_embedding",
                **text_embed_config,
            },
        })

    if not skip_description_embedding:
        result.extend([
            {
                "verb": "merge",
                "args": {
                    "strategy": "concat",
                    "columns": ["name", "description"],
                    "to": "name_description",
                    "delimiter": ":",
                    "preserveSource": True,
                },
            },
            {
                "verb": "text_embed",
                "args": {
                    "column": "name_description",
                    "to": "description_embedding",
                    **text_embed_config,
                },
            },
            {
                "verb": "drop",
                "args": {
                    "columns": ["name_description"],
                },
<<<<<<< HEAD
                {
                    # ELIMINATE EMPTY DESCRIPTION EMBEDDINGS
                    "verb": "filter",
                    "args": {
                        "column": "description_embedding",
                        "criteria": [
                            {
                                "type": "value",
                                "operator": "is not empty",
                            }
                        ],
                    },
                },
            ]
        )
=======
            },
        ])
>>>>>>> 7d8bc097

    return result<|MERGE_RESOLUTION|>--- conflicted
+++ resolved
@@ -82,31 +82,32 @@
         })
 
     if not skip_description_embedding:
-        result.extend([
-            {
-                "verb": "merge",
-                "args": {
-                    "strategy": "concat",
-                    "columns": ["name", "description"],
-                    "to": "name_description",
-                    "delimiter": ":",
-                    "preserveSource": True,
+        result.extend(
+            [
+                {
+                    "verb": "merge",
+                    "args": {
+                        "strategy": "concat",
+                        "columns": ["name", "description"],
+                        "to": "name_description",
+                        "delimiter": ":",
+                        "preserveSource": True,
+                    },
                 },
-            },
-            {
-                "verb": "text_embed",
-                "args": {
-                    "column": "name_description",
-                    "to": "description_embedding",
-                    **text_embed_config,
+                {
+                    "verb": "text_embed",
+                    "args": {
+                        "column": "name_description",
+                        "to": "description_embedding",
+                        **text_embed_config,
+                    },
                 },
-            },
-            {
-                "verb": "drop",
-                "args": {
-                    "columns": ["name_description"],
+                {
+                    "verb": "drop",
+                    "args": {
+                        "columns": ["name_description"],
+                    },
                 },
-<<<<<<< HEAD
                 {
                     # ELIMINATE EMPTY DESCRIPTION EMBEDDINGS
                     "verb": "filter",
@@ -122,9 +123,5 @@
                 },
             ]
         )
-=======
-            },
-        ])
->>>>>>> 7d8bc097
 
     return result