--- conflicted
+++ resolved
@@ -73,48 +73,6 @@
     assert actual["rank"][:1][0] == 2
     assert actual["rank_explanation"][:1][0] == "<rating_explanation>"
 
-
-<<<<<<< HEAD
-=======
-async def test_create_final_community_reports_with_embeddings():
-    input_tables = load_input_tables([
-        "workflow:create_final_nodes",
-        "workflow:create_final_covariates",
-        "workflow:create_final_relationships",
-        "workflow:create_final_communities",
-    ])
-    expected = load_expected(workflow_name)
-
-    config = get_config_for_workflow(workflow_name)
-
-    config["create_community_reports"]["strategy"]["llm"] = MOCK_LLM_CONFIG
-
-    config["skip_full_content_embedding"] = False
-    config["community_report_full_content_embed"]["strategy"]["type"] = "mock"
-    config["skip_summary_embedding"] = False
-    config["community_report_summary_embed"]["strategy"]["type"] = "mock"
-    config["skip_title_embedding"] = False
-    config["community_report_title_embed"]["strategy"]["type"] = "mock"
-
-    steps = build_steps(config)
-
-    actual = await get_workflow_output(
-        input_tables,
-        {
-            "steps": steps,
-        },
-    )
-
-    assert len(actual.columns) == len(expected.columns) + 3
-    assert "full_content_embedding" in actual.columns
-    assert len(actual["full_content_embedding"][:1][0]) == 3
-    assert "summary_embedding" in actual.columns
-    assert len(actual["summary_embedding"][:1][0]) == 3
-    assert "title_embedding" in actual.columns
-    assert len(actual["title_embedding"][:1][0]) == 3
-
-
->>>>>>> 7235c6fa
 async def test_create_final_community_reports_missing_llm_throws():
     input_tables = load_input_tables([
         "workflow:create_final_nodes",
