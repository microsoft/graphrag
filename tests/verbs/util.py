# Copyright (c) 2024 Microsoft Corporation.
# Licensed under the MIT License

from typing import cast

import pandas as pd
from datashaper import Workflow
from pandas.testing import assert_series_equal

from graphrag.config import create_graphrag_config
from graphrag.index import (
    PipelineWorkflowConfig,
    PipelineWorkflowStep,
    create_pipeline_config,
)


def load_input_tables(inputs: list[str]) -> dict[str, pd.DataFrame]:
    """Harvest all the referenced input IDs from the workflow being tested and pass them here."""
    # stick all the inputs in a map - Workflow looks them up by name
    input_tables: dict[str, pd.DataFrame] = {}

    # all workflows implicitly receive the `input` source, which is formatted as a dataframe after loading from storage
    # we'll simulate that by just loading one of our output parquets and converting back to equivalent dataframe
    # so we aren't dealing with storage vagaries (which would become an integration test)
    source = pd.read_parquet("tests/verbs/data/create_base_documents.parquet")
    source.rename(columns={"raw_content": "text"}, inplace=True)
    input_tables["source"] = cast(pd.DataFrame, source[["id", "text", "title"]])

    for input in inputs:
        # remove the workflow: prefix if it exists, because that is not part of the actual table filename
        name = input.replace("workflow:", "")
        input_tables[input] = pd.read_parquet(f"tests/verbs/data/{name}.parquet")

    return input_tables


def load_expected(output: str) -> pd.DataFrame:
    """Pass in the workflow output (generally the workflow name)"""
    return pd.read_parquet(f"tests/verbs/data/{output}.parquet")


def get_config_for_workflow(name: str) -> PipelineWorkflowConfig:
    """Instantiates the bare minimum config to get a default workflow config for testing."""
    config = create_graphrag_config()
    print(config)
    pipeline_config = create_pipeline_config(config)
    print(pipeline_config.workflows)
    result = next(conf for conf in pipeline_config.workflows if conf.name == name)
    return cast(PipelineWorkflowConfig, result.config)


async def get_workflow_output(
    input_tables: dict[str, pd.DataFrame], schema: dict
) -> pd.DataFrame:
    """Pass in the input tables, the schema, and the output name"""

    # the bare minimum workflow is the pipeline schema and table context
    workflow = Workflow(
        schema=schema,
        input_tables=input_tables,
    )

    await workflow.run()

    # if there's only one output, it is the default here, no name required
    return cast(pd.DataFrame, workflow.output())


def compare_outputs(
    actual: pd.DataFrame, expected: pd.DataFrame, columns: list[str] | None = None
) -> None:
    """Compare the actual and expected dataframes, optionally specifying columns to compare.
    This uses assert_series_equal since we are sometimes intentionally omitting columns from the actual output."""
    cols = expected.columns if columns is None else columns
<<<<<<< HEAD
    try:
        assert len(actual) == len(expected)
    except AssertionError:
        print("Expected:", cols)
        print("Actual:", actual.columns)
        raise
=======

    assert len(actual) == len(
        expected
    ), f"Expected: {len(expected)}, Actual: {len(actual)}"

    for column in cols:
        assert column in actual.columns
        try:
            # dtypes can differ since the test data is read from parquet and our workflow runs in memory
            assert_series_equal(actual[column], expected[column], check_dtype=False)
        except AssertionError:
            print("Expected:")
            print(expected[column])
            print("Actual:")
            print(actual[columns])
            raise
>>>>>>> fbc483e4

    for column in cols:
        assert column in actual.columns
        try:
            # dtypes can differ since the test data is read from parquet and our workflow runs in memory
            assert_series_equal(actual[column], expected[column], check_dtype=False)
        except AssertionError:
            print("Expected:")
            print(expected[column])
            print("Actual:")
            print(actual[columns])
            raise


def remove_disabled_steps(
    steps: list[PipelineWorkflowStep],
) -> list[PipelineWorkflowStep]:
    return [step for step in steps if step.get("enabled", True)]<|MERGE_RESOLUTION|>--- conflicted
+++ resolved
@@ -73,31 +73,10 @@
     """Compare the actual and expected dataframes, optionally specifying columns to compare.
     This uses assert_series_equal since we are sometimes intentionally omitting columns from the actual output."""
     cols = expected.columns if columns is None else columns
-<<<<<<< HEAD
-    try:
-        assert len(actual) == len(expected)
-    except AssertionError:
-        print("Expected:", cols)
-        print("Actual:", actual.columns)
-        raise
-=======
 
     assert len(actual) == len(
         expected
     ), f"Expected: {len(expected)}, Actual: {len(actual)}"
-
-    for column in cols:
-        assert column in actual.columns
-        try:
-            # dtypes can differ since the test data is read from parquet and our workflow runs in memory
-            assert_series_equal(actual[column], expected[column], check_dtype=False)
-        except AssertionError:
-            print("Expected:")
-            print(expected[column])
-            print("Actual:")
-            print(actual[columns])
-            raise
->>>>>>> fbc483e4
 
     for column in cols:
         assert column in actual.columns
