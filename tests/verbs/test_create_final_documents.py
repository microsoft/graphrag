# Copyright (c) 2024 Microsoft Corporation.
# Licensed under the MIT License

from graphrag.index.run.utils import create_run_context
from graphrag.index.workflows.v1.create_final_documents import (
    build_steps,
    workflow_name,
)

from .util import (
    compare_outputs,
    get_config_for_workflow,
    get_workflow_output,
    load_expected,
    load_input_tables,
)


async def test_create_final_documents():
    input_tables = load_input_tables([
        "workflow:create_base_text_units",
    ])
    expected = load_expected(workflow_name)

    context = create_run_context(None, None, None)
    await context.runtime_storage.set(
        "base_text_units", input_tables["workflow:create_base_text_units"]
    )

    config = get_config_for_workflow(workflow_name)

    steps = build_steps(config)

    actual = await get_workflow_output(
        input_tables,
        {
            "steps": steps,
        },
        context=context,
    )

    compare_outputs(actual, expected)


<<<<<<< HEAD
async def test_create_final_documents_with_embeddings():
    input_tables = load_input_tables([
        "workflow:create_base_text_units",
    ])
    expected = load_expected(workflow_name)

    context = create_run_context(None, None, None)
    await context.runtime_storage.set(
        "base_text_units", input_tables["workflow:create_base_text_units"]
    )

    config = get_config_for_workflow(workflow_name)

    config["skip_raw_content_embedding"] = False
    # default config has a detailed standard embed config
    # just override the strategy to mock so the rest of the required parameters are in place
    config["document_raw_content_embed"]["strategy"]["type"] = "mock"

    steps = build_steps(config)

    actual = await get_workflow_output(
        input_tables,
        {
            "steps": steps,
        },
        context=context,
    )

    assert "raw_content_embedding" in actual.columns
    assert len(actual.columns) == len(expected.columns) + 1
    # the mock impl returns an array of 3 floats for each embedding
    assert len(actual["raw_content_embedding"][:1][0]) == 3


=======
>>>>>>> 17658c5d
async def test_create_final_documents_with_attribute_columns():
    input_tables = load_input_tables(["workflow:create_base_text_units"])
    expected = load_expected(workflow_name)

    context = create_run_context(None, None, None)
    await context.runtime_storage.set(
        "base_text_units", input_tables["workflow:create_base_text_units"]
    )

    config = get_config_for_workflow(workflow_name)

    config["document_attribute_columns"] = ["title"]

    steps = build_steps(config)

    actual = await get_workflow_output(
        input_tables,
        {
            "steps": steps,
        },
        context=context,
    )

    # we should have dropped "title" and added "attributes"
    # our test dataframe does not have attributes, so we'll assert without it
    # and separately confirm it is in the output
    compare_outputs(actual, expected, columns=["id", "text_unit_ids", "raw_content"])
    assert len(actual.columns) == 4
    assert "attributes" in actual.columns<|MERGE_RESOLUTION|>--- conflicted
+++ resolved
@@ -42,43 +42,6 @@
     compare_outputs(actual, expected)
 
 
-<<<<<<< HEAD
-async def test_create_final_documents_with_embeddings():
-    input_tables = load_input_tables([
-        "workflow:create_base_text_units",
-    ])
-    expected = load_expected(workflow_name)
-
-    context = create_run_context(None, None, None)
-    await context.runtime_storage.set(
-        "base_text_units", input_tables["workflow:create_base_text_units"]
-    )
-
-    config = get_config_for_workflow(workflow_name)
-
-    config["skip_raw_content_embedding"] = False
-    # default config has a detailed standard embed config
-    # just override the strategy to mock so the rest of the required parameters are in place
-    config["document_raw_content_embed"]["strategy"]["type"] = "mock"
-
-    steps = build_steps(config)
-
-    actual = await get_workflow_output(
-        input_tables,
-        {
-            "steps": steps,
-        },
-        context=context,
-    )
-
-    assert "raw_content_embedding" in actual.columns
-    assert len(actual.columns) == len(expected.columns) + 1
-    # the mock impl returns an array of 3 floats for each embedding
-    assert len(actual["raw_content_embedding"][:1][0]) == 3
-
-
-=======
->>>>>>> 17658c5d
 async def test_create_final_documents_with_attribute_columns():
     input_tables = load_input_tables(["workflow:create_base_text_units"])
     expected = load_expected(workflow_name)
