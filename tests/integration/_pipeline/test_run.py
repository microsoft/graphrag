--- conflicted
+++ resolved
@@ -70,12 +70,6 @@
                 f"Text unit {text_unit_id} has entities {text_unit_entities} that are not in the entity set"
             )
         for entity_id, entity_text_units in entity_text_unit_map.items():
-<<<<<<< HEAD
-            assert entity_text_units.issubset(text_unit_ids), (
-                f"Entity {entity_id} has text units {entity_text_units} that are not in the text unit set"
-            )
-=======
             assert entity_text_units.issubset(
                 text_unit_ids
             ), f"Entity {entity_id} has text units {entity_text_units} that are not in the text unit set"
->>>>>>> cc9e977f
