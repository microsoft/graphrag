models:
  default_chat_model:
    azure_auth_type: api_key
    type: ${GRAPHRAG_LLM_TYPE}
    api_key: ${GRAPHRAG_API_KEY}
    api_base: ${GRAPHRAG_API_BASE}
    api_version: ${GRAPHRAG_API_VERSION}
    deployment_name: ${GRAPHRAG_LLM_DEPLOYMENT_NAME}
    model: ${GRAPHRAG_LLM_MODEL}
    tokens_per_minute: ${GRAPHRAG_LLM_TPM}
    requests_per_minute: ${GRAPHRAG_LLM_RPM}
    model_supports_json: true
    parallelization_num_threads: 50
    parallelization_stagger: 0.3
    async_mode: threaded
  default_embedding_model:
    azure_auth_type: api_key
    type: ${GRAPHRAG_EMBEDDING_TYPE}
    api_key: ${GRAPHRAG_API_KEY}
    api_base: ${GRAPHRAG_API_BASE}
    api_version: ${GRAPHRAG_API_VERSION}
    deployment_name: ${GRAPHRAG_EMBEDDING_DEPLOYMENT_NAME}
    model: ${GRAPHRAG_EMBEDDING_MODEL}
    tokens_per_minute: ${GRAPHRAG_EMBEDDING_TPM}
    requests_per_minute: ${GRAPHRAG_EMBEDDING_RPM}
    parallelization_num_threads: 50
    parallelization_stagger: 0.3
    async_mode: threaded

vector_store:
  default_vector_store:
    type: "azure_ai_search"
    url: ${AZURE_AI_SEARCH_URL_ENDPOINT}
    api_key: ${AZURE_AI_SEARCH_API_KEY}
    container_name: "simple_text_ci"

extract_claims:
  enabled: true

community_reports:
  prompt: "prompts/community_report.txt"
  max_length: 2000
  max_input_length: 8000

snapshots:
  embeddings: True

drift_search:
<<<<<<< HEAD
  drift_k_followups: 5
  n_depth: 2
=======
  n_depth: 1
  k_follow_ups: 3
  primer_folds: 3
>>>>>>> 0805924a
<|MERGE_RESOLUTION|>--- conflicted
+++ resolved
@@ -46,11 +46,6 @@
   embeddings: True
 
 drift_search:
-<<<<<<< HEAD
-  drift_k_followups: 5
-  n_depth: 2
-=======
   n_depth: 1
   k_follow_ups: 3
-  primer_folds: 3
->>>>>>> 0805924a
+  primer_folds: 3