{
    "input_path": "./tests/fixtures/min-csv",
    "input_file_type": "text",
    "workflow_config": {
        "create_base_text_units": {
            "row_range": [
                1,
                2500
            ],
            "max_runtime": 150,
            "expected_artifacts": 0
        },
        "extract_graph": {
            "row_range": [
                1,
                2500
            ],
<<<<<<< HEAD
            "max_runtime": 300,
            "expected_artifacts": 0
        },
        "prune_graph": {
            "row_range": [
                1,
                2500
            ],
            "max_runtime": 30,
            "expected_artifacts": 0
        },
        "finalize_graph": {
            "row_range": [
                1,
                2500
            ],
            "max_runtime": 30,
=======
            "max_runtime": 500,
>>>>>>> f14cda2b
            "expected_artifacts": 2
        },
        "create_communities": {
            "row_range": [
                1,
                2500
            ],
            "max_runtime": 150,
            "expected_artifacts": 1
        },
        "create_community_reports": {
            "row_range": [
                1,
                2500
            ],
            "nan_allowed_columns": [
                "title",
                "summary",
                "full_content",
                "full_content_json",
                "rank",
                "rank_explanation",
                "findings",
                "period",
                "size"
            ],
            "max_runtime": 300,
            "expected_artifacts": 1
        },
        "create_final_text_units": {
            "row_range": [
                1,
                2500
            ],
            "nan_allowed_columns": [
                "relationship_ids",
                "entity_ids"
            ],
            "max_runtime": 150,
            "expected_artifacts": 1
        },
        "create_final_documents": {
            "row_range": [
                1,
                2500
            ],
            "max_runtime": 150,
            "expected_artifacts": 1
        },
        "generate_text_embeddings": {
            "row_range": [
                1,
                2500
            ],
            "max_runtime": 150,
            "expected_artifacts": 1
        }
    },
    "query_config": [
        {
            "query": "Who is Agent Alex Mercer and what are his goals?",
            "method": "local"
        },
        {
            "query": "What is the major conflict in this story and who are the protagonist and antagonist?",
            "method": "global"
        }
    ],
    "slow": false
}<|MERGE_RESOLUTION|>--- conflicted
+++ resolved
@@ -15,8 +15,7 @@
                 1,
                 2500
             ],
-<<<<<<< HEAD
-            "max_runtime": 300,
+            "max_runtime": 500,
             "expected_artifacts": 0
         },
         "prune_graph": {
@@ -33,9 +32,6 @@
                 2500
             ],
             "max_runtime": 30,
-=======
-            "max_runtime": 500,
->>>>>>> f14cda2b
             "expected_artifacts": 2
         },
         "create_communities": {
