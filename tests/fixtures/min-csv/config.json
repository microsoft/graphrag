--- conflicted
+++ resolved
@@ -16,11 +16,7 @@
                 2500
             ],
             "subworkflows": 1,
-<<<<<<< HEAD
-            "max_runtime": 150
-=======
             "max_runtime": 300
->>>>>>> 94f1e62e
         },
         "create_final_entities": {
             "row_range": [
