# Copyright (c) 2024 Microsoft Corporation.
# Licensed under the MIT License

import os
from pathlib import Path
from unittest import mock

import pytest
from pydantic import ValidationError

import graphrag.config.defaults as defs
from graphrag.config.create_graphrag_config import create_graphrag_config
from graphrag.config.enums import AuthType, ModelType
from graphrag.config.load_config import load_config
from tests.unit.config.utils import (
    DEFAULT_EMBEDDING_MODEL_CONFIG,
    DEFAULT_MODEL_CONFIG,
    FAKE_API_KEY,
    assert_graphrag_configs,
    get_default_graphrag_config,
)


def test_missing_openai_required_api_key() -> None:
    model_config_missing_api_key = {
        defs.DEFAULT_CHAT_MODEL_ID: {
<<<<<<< HEAD
            "type": LLMType.OpenAIChat,
            "model": defs.DEFAULT_CHAT_MODEL,
=======
            "type": ModelType.OpenAIChat,
            "model": defs.LLM_MODEL,
>>>>>>> 7bdeaee9
        },
        defs.DEFAULT_EMBEDDING_MODEL_ID: DEFAULT_EMBEDDING_MODEL_CONFIG,
    }

    # API Key required for OpenAIChat
    with pytest.raises(ValidationError):
        create_graphrag_config({"models": model_config_missing_api_key})

    # API Key required for OpenAIEmbedding
    model_config_missing_api_key[defs.DEFAULT_CHAT_MODEL_ID]["type"] = (
        ModelType.OpenAIEmbedding
    )
    with pytest.raises(ValidationError):
        create_graphrag_config({"models": model_config_missing_api_key})


def test_missing_azure_api_key() -> None:
    model_config_missing_api_key = {
        defs.DEFAULT_CHAT_MODEL_ID: {
            "type": ModelType.AzureOpenAIChat,
            "auth_type": AuthType.APIKey,
            "model": defs.DEFAULT_CHAT_MODEL,
            "api_base": "some_api_base",
            "api_version": "some_api_version",
            "deployment_name": "some_deployment_name",
        },
        defs.DEFAULT_EMBEDDING_MODEL_ID: DEFAULT_EMBEDDING_MODEL_CONFIG,
    }

    with pytest.raises(ValidationError):
        create_graphrag_config({"models": model_config_missing_api_key})

    # API Key not required for managed identity
    model_config_missing_api_key[defs.DEFAULT_CHAT_MODEL_ID]["auth_type"] = (
        AuthType.AzureManagedIdentity
    )
    create_graphrag_config({"models": model_config_missing_api_key})


def test_conflicting_auth_type() -> None:
    model_config_invalid_auth_type = {
        defs.DEFAULT_CHAT_MODEL_ID: {
            "auth_type": AuthType.AzureManagedIdentity,
<<<<<<< HEAD
            "type": LLMType.OpenAIChat,
            "model": defs.DEFAULT_CHAT_MODEL,
=======
            "type": ModelType.OpenAIChat,
            "model": defs.LLM_MODEL,
>>>>>>> 7bdeaee9
        },
        defs.DEFAULT_EMBEDDING_MODEL_ID: DEFAULT_EMBEDDING_MODEL_CONFIG,
    }

    with pytest.raises(ValidationError):
        create_graphrag_config({"models": model_config_invalid_auth_type})


def test_conflicting_azure_api_key() -> None:
    model_config_conflicting_api_key = {
        defs.DEFAULT_CHAT_MODEL_ID: {
            "type": ModelType.AzureOpenAIChat,
            "auth_type": AuthType.AzureManagedIdentity,
            "model": defs.DEFAULT_CHAT_MODEL,
            "api_base": "some_api_base",
            "api_version": "some_api_version",
            "deployment_name": "some_deployment_name",
            "api_key": "THIS_SHOULD_NOT_BE_SET_WHEN_USING_MANAGED_IDENTITY",
        },
        defs.DEFAULT_EMBEDDING_MODEL_ID: DEFAULT_EMBEDDING_MODEL_CONFIG,
    }

    with pytest.raises(ValidationError):
        create_graphrag_config({"models": model_config_conflicting_api_key})


base_azure_model_config = {
    "type": ModelType.AzureOpenAIChat,
    "auth_type": AuthType.AzureManagedIdentity,
    "model": defs.DEFAULT_CHAT_MODEL,
    "api_base": "some_api_base",
    "api_version": "some_api_version",
    "deployment_name": "some_deployment_name",
}


def test_missing_azure_api_base() -> None:
    missing_api_base_config = base_azure_model_config.copy()
    del missing_api_base_config["api_base"]

    with pytest.raises(ValidationError):
        create_graphrag_config({
            "models": {
                defs.DEFAULT_CHAT_MODEL_ID: missing_api_base_config,
                defs.DEFAULT_EMBEDDING_MODEL_ID: DEFAULT_EMBEDDING_MODEL_CONFIG,
            }
        })


def test_missing_azure_api_version() -> None:
    missing_api_version_config = base_azure_model_config.copy()
    del missing_api_version_config["api_version"]

    with pytest.raises(ValidationError):
        create_graphrag_config({
            "models": {
                defs.DEFAULT_CHAT_MODEL_ID: missing_api_version_config,
                defs.DEFAULT_EMBEDDING_MODEL_ID: DEFAULT_EMBEDDING_MODEL_CONFIG,
            }
        })


def test_missing_azure_deployment_name() -> None:
    missing_deployment_name_config = base_azure_model_config.copy()
    del missing_deployment_name_config["deployment_name"]

    with pytest.raises(ValidationError):
        create_graphrag_config({
            "models": {
                defs.DEFAULT_CHAT_MODEL_ID: missing_deployment_name_config,
                defs.DEFAULT_EMBEDDING_MODEL_ID: DEFAULT_EMBEDDING_MODEL_CONFIG,
            }
        })


def test_default_config() -> None:
    expected = get_default_graphrag_config()
    actual = create_graphrag_config({"models": DEFAULT_MODEL_CONFIG})
    assert_graphrag_configs(actual, expected)


@mock.patch.dict(os.environ, {"CUSTOM_API_KEY": FAKE_API_KEY}, clear=True)
def test_load_minimal_config() -> None:
    cwd = Path(__file__).parent
    root_dir = (cwd / "fixtures" / "minimal_config").resolve()
    expected = get_default_graphrag_config(str(root_dir))
    actual = load_config(root_dir=root_dir)
    assert_graphrag_configs(actual, expected)


@mock.patch.dict(os.environ, {"CUSTOM_API_KEY": FAKE_API_KEY}, clear=True)
def test_load_config_with_cli_overrides() -> None:
    cwd = Path(__file__).parent
    root_dir = (cwd / "fixtures" / "minimal_config").resolve()
    output_dir = "some_output_dir"
    expected_output_base_dir = root_dir / output_dir
    expected = get_default_graphrag_config(str(root_dir))
    expected.output.base_dir = str(expected_output_base_dir)
    actual = load_config(
        root_dir=root_dir,
        cli_overrides={"output.base_dir": output_dir},
    )
    assert_graphrag_configs(actual, expected)


def test_load_config_missing_env_vars() -> None:
    cwd = Path(__file__).parent
    root_dir = (cwd / "fixtures" / "minimal_config_missing_env_var").resolve()
    with pytest.raises(KeyError):
        load_config(root_dir=root_dir)<|MERGE_RESOLUTION|>--- conflicted
+++ resolved
@@ -24,13 +24,8 @@
 def test_missing_openai_required_api_key() -> None:
     model_config_missing_api_key = {
         defs.DEFAULT_CHAT_MODEL_ID: {
-<<<<<<< HEAD
-            "type": LLMType.OpenAIChat,
+            "type": ModelType.OpenAIChat,
             "model": defs.DEFAULT_CHAT_MODEL,
-=======
-            "type": ModelType.OpenAIChat,
-            "model": defs.LLM_MODEL,
->>>>>>> 7bdeaee9
         },
         defs.DEFAULT_EMBEDDING_MODEL_ID: DEFAULT_EMBEDDING_MODEL_CONFIG,
     }
@@ -74,13 +69,8 @@
     model_config_invalid_auth_type = {
         defs.DEFAULT_CHAT_MODEL_ID: {
             "auth_type": AuthType.AzureManagedIdentity,
-<<<<<<< HEAD
-            "type": LLMType.OpenAIChat,
+            "type": ModelType.OpenAIChat,
             "model": defs.DEFAULT_CHAT_MODEL,
-=======
-            "type": ModelType.OpenAIChat,
-            "model": defs.LLM_MODEL,
->>>>>>> 7bdeaee9
         },
         defs.DEFAULT_EMBEDDING_MODEL_ID: DEFAULT_EMBEDDING_MODEL_CONFIG,
     }
