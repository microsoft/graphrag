# Copyright (c) 2024 Microsoft Corporation.
# Licensed under the MIT License
import json
import os
import re
import unittest
from pathlib import Path
from typing import Any, cast
from unittest import mock

import pytest
import yaml
from pydantic import ValidationError

import graphrag.config.defaults as defs
from graphrag.config.create_graphrag_config import create_graphrag_config
from graphrag.config.enums import (
    CacheType,
    InputFileType,
    InputType,
    ReportingType,
    StorageType,
)
from graphrag.config.errors import (
    ApiKeyMissingError,
    AzureApiBaseMissingError,
    AzureDeploymentNameMissingError,
)
from graphrag.config.input_models.cache_config_input import CacheConfigInput
from graphrag.config.input_models.chunking_config_input import ChunkingConfigInput
from graphrag.config.input_models.claim_extraction_config_input import (
    ClaimExtractionConfigInput,
)
from graphrag.config.input_models.cluster_graph_config_input import (
    ClusterGraphConfigInput,
)
from graphrag.config.input_models.community_reports_config_input import (
    CommunityReportsConfigInput,
<<<<<<< HEAD
)
from graphrag.config.input_models.embed_graph_config_input import EmbedGraphConfigInput
from graphrag.config.input_models.entity_extraction_config_input import (
=======
    DRIFTSearchConfig,
    EmbedGraphConfig,
    EmbedGraphConfigInput,
    EntityExtractionConfig,
>>>>>>> c90166ca
    EntityExtractionConfigInput,
)
from graphrag.config.input_models.graphrag_config_input import GraphRagConfigInput
from graphrag.config.input_models.input_config_input import InputConfigInput
from graphrag.config.input_models.llm_parameters_input import LLMParametersInput
from graphrag.config.input_models.reporting_config_input import ReportingConfigInput
from graphrag.config.input_models.snapshots_config_input import SnapshotsConfigInput
from graphrag.config.input_models.storage_config_input import StorageConfigInput
from graphrag.config.input_models.summarize_descriptions_config_input import (
    SummarizeDescriptionsConfigInput,
)
from graphrag.config.input_models.text_embedding_config_input import (
    TextEmbeddingConfigInput,
)
from graphrag.config.input_models.umap_config_input import UmapConfigInput
from graphrag.config.models.cache_config import CacheConfig
from graphrag.config.models.chunking_config import ChunkingConfig
from graphrag.config.models.claim_extraction_config import ClaimExtractionConfig
from graphrag.config.models.cluster_graph_config import ClusterGraphConfig
from graphrag.config.models.community_reports_config import CommunityReportsConfig
from graphrag.config.models.embed_graph_config import EmbedGraphConfig
from graphrag.config.models.entity_extraction_config import EntityExtractionConfig
from graphrag.config.models.global_search_config import GlobalSearchConfig
from graphrag.config.models.graph_rag_config import GraphRagConfig
from graphrag.config.models.input_config import InputConfig
from graphrag.config.models.llm_parameters import LLMParameters
from graphrag.config.models.local_search_config import LocalSearchConfig
from graphrag.config.models.parallelization_parameters import ParallelizationParameters
from graphrag.config.models.reporting_config import ReportingConfig
from graphrag.config.models.snapshots_config import SnapshotsConfig
from graphrag.config.models.storage_config import StorageConfig
from graphrag.config.models.summarize_descriptions_config import (
    SummarizeDescriptionsConfig,
)
from graphrag.config.models.text_embedding_config import TextEmbeddingConfig
from graphrag.config.models.umap_config import UmapConfig
from graphrag.index.config.cache import PipelineFileCacheConfig
from graphrag.index.config.input import (
    PipelineCSVInputConfig,
    PipelineInputConfig,
    PipelineTextInputConfig,
)
from graphrag.index.config.pipeline import (
    PipelineConfig,
    PipelineWorkflowReference,
)
from graphrag.index.config.reporting import PipelineFileReportingConfig
from graphrag.index.config.storage import PipelineFileStorageConfig
from graphrag.index.create_pipeline_config import create_pipeline_config

current_dir = os.path.dirname(__file__)

ALL_ENV_VARS = {
    "GRAPHRAG_API_BASE": "http://some/base",
    "GRAPHRAG_API_KEY": "test",
    "GRAPHRAG_API_ORGANIZATION": "test_org",
    "GRAPHRAG_API_PROXY": "http://some/proxy",
    "GRAPHRAG_API_VERSION": "v1234",
    "GRAPHRAG_ASYNC_MODE": "asyncio",
    "GRAPHRAG_CACHE_STORAGE_ACCOUNT_BLOB_URL": "cache_account_blob_url",
    "GRAPHRAG_CACHE_BASE_DIR": "/some/cache/dir",
    "GRAPHRAG_CACHE_CONNECTION_STRING": "test_cs1",
    "GRAPHRAG_CACHE_CONTAINER_NAME": "test_cn1",
    "GRAPHRAG_CACHE_TYPE": "blob",
    "GRAPHRAG_CHUNK_BY_COLUMNS": "a,b",
    "GRAPHRAG_CHUNK_OVERLAP": "12",
    "GRAPHRAG_CHUNK_SIZE": "500",
    "GRAPHRAG_CHUNK_ENCODING_MODEL": "encoding-c",
    "GRAPHRAG_CLAIM_EXTRACTION_ENABLED": "True",
    "GRAPHRAG_CLAIM_EXTRACTION_DESCRIPTION": "test 123",
    "GRAPHRAG_CLAIM_EXTRACTION_MAX_GLEANINGS": "5000",
    "GRAPHRAG_CLAIM_EXTRACTION_PROMPT_FILE": "tests/unit/config/prompt-a.txt",
    "GRAPHRAG_CLAIM_EXTRACTION_ENCODING_MODEL": "encoding_a",
    "GRAPHRAG_COMMUNITY_REPORTS_MAX_LENGTH": "23456",
    "GRAPHRAG_COMMUNITY_REPORTS_PROMPT_FILE": "tests/unit/config/prompt-b.txt",
    "GRAPHRAG_EMBEDDING_BATCH_MAX_TOKENS": "17",
    "GRAPHRAG_EMBEDDING_BATCH_SIZE": "1000000",
    "GRAPHRAG_EMBEDDING_CONCURRENT_REQUESTS": "12",
    "GRAPHRAG_EMBEDDING_DEPLOYMENT_NAME": "model-deployment-name",
    "GRAPHRAG_EMBEDDING_MAX_RETRIES": "3",
    "GRAPHRAG_EMBEDDING_MAX_RETRY_WAIT": "0.1123",
    "GRAPHRAG_EMBEDDING_MODEL": "text-embedding-2",
    "GRAPHRAG_EMBEDDING_REQUESTS_PER_MINUTE": "500",
    "GRAPHRAG_EMBEDDING_SKIP": "a1,b1,c1",
    "GRAPHRAG_EMBEDDING_SLEEP_ON_RATE_LIMIT_RECOMMENDATION": "False",
    "GRAPHRAG_EMBEDDING_TARGET": "all",
    "GRAPHRAG_EMBEDDING_THREAD_COUNT": "2345",
    "GRAPHRAG_EMBEDDING_THREAD_STAGGER": "0.456",
    "GRAPHRAG_EMBEDDING_TOKENS_PER_MINUTE": "7000",
    "GRAPHRAG_EMBEDDING_TYPE": "azure_openai_embedding",
    "GRAPHRAG_ENCODING_MODEL": "test123",
    "GRAPHRAG_INPUT_STORAGE_ACCOUNT_BLOB_URL": "input_account_blob_url",
    "GRAPHRAG_ENTITY_EXTRACTION_ENTITY_TYPES": "cat,dog,elephant",
    "GRAPHRAG_ENTITY_EXTRACTION_MAX_GLEANINGS": "112",
    "GRAPHRAG_ENTITY_EXTRACTION_PROMPT_FILE": "tests/unit/config/prompt-c.txt",
    "GRAPHRAG_ENTITY_EXTRACTION_ENCODING_MODEL": "encoding_b",
    "GRAPHRAG_INPUT_BASE_DIR": "/some/input/dir",
    "GRAPHRAG_INPUT_CONNECTION_STRING": "input_cs",
    "GRAPHRAG_INPUT_CONTAINER_NAME": "input_cn",
    "GRAPHRAG_INPUT_DOCUMENT_ATTRIBUTE_COLUMNS": "test1,test2",
    "GRAPHRAG_INPUT_ENCODING": "utf-16",
    "GRAPHRAG_INPUT_FILE_PATTERN": ".*\\test\\.txt$",
    "GRAPHRAG_INPUT_SOURCE_COLUMN": "test_source",
    "GRAPHRAG_INPUT_TYPE": "blob",
    "GRAPHRAG_INPUT_TEXT_COLUMN": "test_text",
    "GRAPHRAG_INPUT_TIMESTAMP_COLUMN": "test_timestamp",
    "GRAPHRAG_INPUT_TIMESTAMP_FORMAT": "test_format",
    "GRAPHRAG_INPUT_TITLE_COLUMN": "test_title",
    "GRAPHRAG_INPUT_FILE_TYPE": "text",
    "GRAPHRAG_LLM_CONCURRENT_REQUESTS": "12",
    "GRAPHRAG_LLM_DEPLOYMENT_NAME": "model-deployment-name-x",
    "GRAPHRAG_LLM_MAX_RETRIES": "312",
    "GRAPHRAG_LLM_MAX_RETRY_WAIT": "0.1122",
    "GRAPHRAG_LLM_MAX_TOKENS": "15000",
    "GRAPHRAG_LLM_MODEL_SUPPORTS_JSON": "true",
    "GRAPHRAG_LLM_MODEL": "test-llm",
    "GRAPHRAG_LLM_N": "1",
    "GRAPHRAG_LLM_REQUEST_TIMEOUT": "12.7",
    "GRAPHRAG_LLM_REQUESTS_PER_MINUTE": "900",
    "GRAPHRAG_LLM_SLEEP_ON_RATE_LIMIT_RECOMMENDATION": "False",
    "GRAPHRAG_LLM_THREAD_COUNT": "987",
    "GRAPHRAG_LLM_THREAD_STAGGER": "0.123",
    "GRAPHRAG_LLM_TOKENS_PER_MINUTE": "8000",
    "GRAPHRAG_LLM_TYPE": "azure_openai_chat",
    "GRAPHRAG_MAX_CLUSTER_SIZE": "123",
    "GRAPHRAG_NODE2VEC_ENABLED": "true",
    "GRAPHRAG_NODE2VEC_ITERATIONS": "878787",
    "GRAPHRAG_NODE2VEC_NUM_WALKS": "5000000",
    "GRAPHRAG_NODE2VEC_RANDOM_SEED": "010101",
    "GRAPHRAG_NODE2VEC_WALK_LENGTH": "555111",
    "GRAPHRAG_NODE2VEC_WINDOW_SIZE": "12345",
    "GRAPHRAG_REPORTING_STORAGE_ACCOUNT_BLOB_URL": "reporting_account_blob_url",
    "GRAPHRAG_REPORTING_BASE_DIR": "/some/reporting/dir",
    "GRAPHRAG_REPORTING_CONNECTION_STRING": "test_cs2",
    "GRAPHRAG_REPORTING_CONTAINER_NAME": "test_cn2",
    "GRAPHRAG_REPORTING_TYPE": "blob",
    "GRAPHRAG_SKIP_WORKFLOWS": "a,b,c",
    "GRAPHRAG_SNAPSHOT_GRAPHML": "true",
    "GRAPHRAG_SNAPSHOT_RAW_ENTITIES": "true",
    "GRAPHRAG_SNAPSHOT_TOP_LEVEL_NODES": "true",
    "GRAPHRAG_SNAPSHOT_EMBEDDINGS": "true",
    "GRAPHRAG_SNAPSHOT_TRANSIENT": "true",
    "GRAPHRAG_STORAGE_STORAGE_ACCOUNT_BLOB_URL": "storage_account_blob_url",
    "GRAPHRAG_STORAGE_BASE_DIR": "/some/storage/dir",
    "GRAPHRAG_STORAGE_CONNECTION_STRING": "test_cs",
    "GRAPHRAG_STORAGE_CONTAINER_NAME": "test_cn",
    "GRAPHRAG_STORAGE_TYPE": "blob",
    "GRAPHRAG_SUMMARIZE_DESCRIPTIONS_MAX_LENGTH": "12345",
    "GRAPHRAG_SUMMARIZE_DESCRIPTIONS_PROMPT_FILE": "tests/unit/config/prompt-d.txt",
    "GRAPHRAG_LLM_TEMPERATURE": "0.0",
    "GRAPHRAG_LLM_TOP_P": "1.0",
    "GRAPHRAG_UMAP_ENABLED": "true",
    "GRAPHRAG_LOCAL_SEARCH_TEXT_UNIT_PROP": "0.713",
    "GRAPHRAG_LOCAL_SEARCH_COMMUNITY_PROP": "0.1234",
    "GRAPHRAG_LOCAL_SEARCH_LLM_TEMPERATURE": "0.1",
    "GRAPHRAG_LOCAL_SEARCH_LLM_TOP_P": "0.9",
    "GRAPHRAG_LOCAL_SEARCH_LLM_N": "2",
    "GRAPHRAG_LOCAL_SEARCH_LLM_MAX_TOKENS": "12",
    "GRAPHRAG_LOCAL_SEARCH_TOP_K_RELATIONSHIPS": "15",
    "GRAPHRAG_LOCAL_SEARCH_TOP_K_ENTITIES": "14",
    "GRAPHRAG_LOCAL_SEARCH_CONVERSATION_HISTORY_MAX_TURNS": "2",
    "GRAPHRAG_LOCAL_SEARCH_MAX_TOKENS": "142435",
    "GRAPHRAG_GLOBAL_SEARCH_LLM_TEMPERATURE": "0.1",
    "GRAPHRAG_GLOBAL_SEARCH_LLM_TOP_P": "0.9",
    "GRAPHRAG_GLOBAL_SEARCH_LLM_N": "2",
    "GRAPHRAG_GLOBAL_SEARCH_MAX_TOKENS": "5123",
    "GRAPHRAG_GLOBAL_SEARCH_DATA_MAX_TOKENS": "123",
    "GRAPHRAG_GLOBAL_SEARCH_MAP_MAX_TOKENS": "4123",
    "GRAPHRAG_GLOBAL_SEARCH_CONCURRENCY": "7",
    "GRAPHRAG_GLOBAL_SEARCH_REDUCE_MAX_TOKENS": "15432",
}


class TestDefaultConfig(unittest.TestCase):
    def test_clear_warnings(self):
        """Just clearing unused import warnings"""
        assert CacheConfig is not None
        assert ChunkingConfig is not None
        assert ClaimExtractionConfig is not None
        assert ClusterGraphConfig is not None
        assert CommunityReportsConfig is not None
        assert DRIFTSearchConfig is not None
        assert EmbedGraphConfig is not None
        assert EntityExtractionConfig is not None
        assert GlobalSearchConfig is not None
        assert GraphRagConfig is not None
        assert InputConfig is not None
        assert LLMParameters is not None
        assert LocalSearchConfig is not None
        assert ParallelizationParameters is not None
        assert ReportingConfig is not None
        assert SnapshotsConfig is not None
        assert StorageConfig is not None
        assert SummarizeDescriptionsConfig is not None
        assert TextEmbeddingConfig is not None
        assert UmapConfig is not None
        assert PipelineConfig is not None
        assert PipelineFileReportingConfig is not None
        assert PipelineFileStorageConfig is not None
        assert PipelineInputConfig is not None
        assert PipelineFileCacheConfig is not None
        assert PipelineWorkflowReference is not None

    @mock.patch.dict(os.environ, {"OPENAI_API_KEY": "test"}, clear=True)
    def test_string_repr(self):
        # __str__ can be json loaded
        config = create_graphrag_config()
        string_repr = str(config)
        assert string_repr is not None
        assert json.loads(string_repr) is not None

        # __repr__ can be eval()'d
        repr_str = config.__repr__()
        # TODO: add __repr__ to datashaper enum
        repr_str = repr_str.replace("async_mode=<AsyncType.Threaded: 'threaded'>,", "")
        assert eval(repr_str) is not None

        # Pipeline config __str__ can be json loaded
        pipeline_config = create_pipeline_config(config)
        string_repr = str(pipeline_config)
        assert string_repr is not None
        assert json.loads(string_repr) is not None

        # Pipeline config __repr__ can be eval()'d
        repr_str = pipeline_config.__repr__()
        # TODO: add __repr__ to datashaper enum
        repr_str = repr_str.replace(
            "'async_mode': <AsyncType.Threaded: 'threaded'>,", ""
        )
        assert eval(repr_str) is not None

    @mock.patch.dict(os.environ, {}, clear=True)
    def test_default_config_with_no_env_vars_throws(self):
        with pytest.raises(ApiKeyMissingError):
            # This should throw an error because the API key is missing
            create_pipeline_config(create_graphrag_config())

    @mock.patch.dict(os.environ, {"GRAPHRAG_API_KEY": "test"}, clear=True)
    def test_default_config_with_api_key_passes(self):
        # doesn't throw
        config = create_pipeline_config(create_graphrag_config())
        assert config is not None

    @mock.patch.dict(os.environ, {"OPENAI_API_KEY": "test"}, clear=True)
    def test_default_config_with_oai_key_passes_envvar(self):
        # doesn't throw
        config = create_pipeline_config(create_graphrag_config())
        assert config is not None

    def test_default_config_with_oai_key_passes_obj(self):
        # doesn't throw
        config = create_pipeline_config(
            create_graphrag_config({"llm": {"api_key": "test"}})
        )
        assert config is not None

    @mock.patch.dict(
        os.environ,
        {"GRAPHRAG_API_KEY": "test", "GRAPHRAG_LLM_TYPE": "azure_openai_chat"},
        clear=True,
    )
    def test_throws_if_azure_is_used_without_api_base_envvar(self):
        with pytest.raises(AzureApiBaseMissingError):
            create_graphrag_config()

    @mock.patch.dict(os.environ, {"GRAPHRAG_API_KEY": "test"}, clear=True)
    def test_throws_if_azure_is_used_without_api_base_obj(self):
        with pytest.raises(AzureApiBaseMissingError):
            create_graphrag_config(
                GraphRagConfigInput(llm=LLMParametersInput(type="azure_openai_chat"))
            )

    @mock.patch.dict(
        os.environ,
        {
            "GRAPHRAG_API_KEY": "test",
            "GRAPHRAG_LLM_TYPE": "azure_openai_chat",
            "GRAPHRAG_API_BASE": "http://some/base",
        },
        clear=True,
    )
    def test_throws_if_azure_is_used_without_llm_deployment_name_envvar(self):
        with pytest.raises(AzureDeploymentNameMissingError):
            create_graphrag_config()

    @mock.patch.dict(os.environ, {"GRAPHRAG_API_KEY": "test"}, clear=True)
    def test_throws_if_azure_is_used_without_llm_deployment_name_obj(self):
        with pytest.raises(AzureDeploymentNameMissingError):
            create_graphrag_config(
                GraphRagConfigInput(
                    llm=LLMParametersInput(
                        type="azure_openai_chat", api_base="http://some/base"
                    )
                )
            )

    @mock.patch.dict(
        os.environ,
        {
            "GRAPHRAG_API_KEY": "test",
            "GRAPHRAG_EMBEDDING_TYPE": "azure_openai_embedding",
            "GRAPHRAG_EMBEDDING_DEPLOYMENT_NAME": "x",
        },
        clear=True,
    )
    def test_throws_if_azure_is_used_without_embedding_api_base_envvar(self):
        with pytest.raises(AzureApiBaseMissingError):
            create_graphrag_config()

    @mock.patch.dict(os.environ, {"GRAPHRAG_API_KEY": "test"}, clear=True)
    def test_throws_if_azure_is_used_without_embedding_api_base_obj(self):
        with pytest.raises(AzureApiBaseMissingError):
            create_graphrag_config(
                GraphRagConfigInput(
                    embeddings=TextEmbeddingConfigInput(
                        llm=LLMParametersInput(
                            type="azure_openai_embedding",
                            deployment_name="x",
                        )
                    ),
                )
            )

    @mock.patch.dict(
        os.environ,
        {
            "GRAPHRAG_API_KEY": "test",
            "GRAPHRAG_API_BASE": "http://some/base",
            "GRAPHRAG_LLM_DEPLOYMENT_NAME": "x",
            "GRAPHRAG_LLM_TYPE": "azure_openai_chat",
            "GRAPHRAG_EMBEDDING_TYPE": "azure_openai_embedding",
        },
        clear=True,
    )
    def test_throws_if_azure_is_used_without_embedding_deployment_name_envvar(self):
        with pytest.raises(AzureDeploymentNameMissingError):
            create_graphrag_config()

    @mock.patch.dict(os.environ, {"GRAPHRAG_API_KEY": "test"}, clear=True)
    def test_throws_if_azure_is_used_without_embedding_deployment_name_obj(self):
        with pytest.raises(AzureDeploymentNameMissingError):
            create_graphrag_config(
                GraphRagConfigInput(
                    llm=LLMParametersInput(
                        type="azure_openai_chat",
                        api_base="http://some/base",
                        deployment_name="model-deployment-name-x",
                    ),
                    embeddings=TextEmbeddingConfigInput(
                        llm=LLMParametersInput(
                            type="azure_openai_embedding",
                        )
                    ),
                )
            )

    @mock.patch.dict(os.environ, {"GRAPHRAG_API_KEY": "test"}, clear=True)
    def test_minimim_azure_config_object(self):
        config = create_graphrag_config(
            GraphRagConfigInput(
                llm=LLMParametersInput(
                    type="azure_openai_chat",
                    api_base="http://some/base",
                    deployment_name="model-deployment-name-x",
                ),
                embeddings=TextEmbeddingConfigInput(
                    llm=LLMParametersInput(
                        type="azure_openai_embedding",
                        deployment_name="model-deployment-name",
                    )
                ),
            )
        )
        assert config is not None

    @mock.patch.dict(
        os.environ,
        {
            "GRAPHRAG_API_KEY": "test",
            "GRAPHRAG_LLM_TYPE": "azure_openai_chat",
            "GRAPHRAG_LLM_DEPLOYMENT_NAME": "x",
        },
        clear=True,
    )
    def test_throws_if_azure_is_used_without_api_base(self):
        with pytest.raises(AzureApiBaseMissingError):
            create_graphrag_config()

    @mock.patch.dict(
        os.environ,
        {
            "GRAPHRAG_API_KEY": "test",
            "GRAPHRAG_LLM_TYPE": "azure_openai_chat",
            "GRAPHRAG_LLM_API_BASE": "http://some/base",
        },
        clear=True,
    )
    def test_throws_if_azure_is_used_without_llm_deployment_name(self):
        with pytest.raises(AzureDeploymentNameMissingError):
            create_graphrag_config()

    @mock.patch.dict(
        os.environ,
        {
            "GRAPHRAG_API_KEY": "test",
            "GRAPHRAG_LLM_TYPE": "azure_openai_chat",
            "GRAPHRAG_API_BASE": "http://some/base",
            "GRAPHRAG_LLM_DEPLOYMENT_NAME": "model-deployment-name-x",
            "GRAPHRAG_EMBEDDING_TYPE": "azure_openai_embedding",
        },
        clear=True,
    )
    def test_throws_if_azure_is_used_without_embedding_deployment_name(self):
        with pytest.raises(AzureDeploymentNameMissingError):
            create_graphrag_config()

    @mock.patch.dict(
        os.environ,
        {"GRAPHRAG_API_KEY": "test", "GRAPHRAG_INPUT_FILE_TYPE": "csv"},
        clear=True,
    )
    def test_csv_input_returns_correct_config(self):
        config = create_pipeline_config(create_graphrag_config(root_dir="/some/root"))
        assert config.root_dir == "/some/root"
        # Make sure the input is a CSV input
        assert isinstance(config.input, PipelineCSVInputConfig)
        assert (config.input.file_pattern or "") == ".*\\.csv$"  # type: ignore

    @mock.patch.dict(
        os.environ,
        {"GRAPHRAG_API_KEY": "test", "GRAPHRAG_INPUT_FILE_TYPE": "text"},
        clear=True,
    )
    def test_text_input_returns_correct_config(self):
        config = create_pipeline_config(create_graphrag_config(root_dir="."))
        assert isinstance(config.input, PipelineTextInputConfig)
        assert config.input is not None
        assert (config.input.file_pattern or "") == ".*\\.txt$"  # type: ignore

    @mock.patch.dict(
        os.environ,
        {
            "GRAPHRAG_LLM_API_KEY": "test",
            "GRAPHRAG_ENTITY_EXTRACTION_MAX_GLEANINGS": "0",
            "GRAPHRAG_CLAIM_EXTRACTION_MAX_GLEANINGS": "0",
        },
        clear=True,
    )
    def test_can_set_gleanings_to_zero(self):
        parameters = create_graphrag_config()
        assert parameters.claim_extraction.max_gleanings == 0
        assert parameters.entity_extraction.max_gleanings == 0

    @mock.patch.dict(
        os.environ,
        {"GRAPHRAG_LLM_API_KEY": "test", "GRAPHRAG_CHUNK_BY_COLUMNS": ""},
        clear=True,
    )
    def test_can_set_no_chunk_by_columns(self):
        parameters = create_graphrag_config()
        assert parameters.chunks.group_by_columns == []

    def test_all_env_vars_is_accurate(self):
        env_var_docs_path = Path("docs/config/env_vars.md")

        env_var_docs = env_var_docs_path.read_text(encoding="utf-8")

        def find_envvar_names(text) -> set[str]:
            pattern = r"`(GRAPHRAG_[^`]+)`"
            found = re.findall(pattern, text)
            found = {f for f in found if not f.endswith("_")}
            return {*found}

        graphrag_strings = find_envvar_names(env_var_docs)

        missing = {s for s in graphrag_strings if s not in ALL_ENV_VARS} - {
            # Remove configs covered by the base LLM connection configs
            "GRAPHRAG_LLM_API_KEY",
            "GRAPHRAG_LLM_API_BASE",
            "GRAPHRAG_LLM_API_VERSION",
            "GRAPHRAG_LLM_API_ORGANIZATION",
            "GRAPHRAG_LLM_API_PROXY",
            "GRAPHRAG_EMBEDDING_API_KEY",
            "GRAPHRAG_EMBEDDING_API_BASE",
            "GRAPHRAG_EMBEDDING_API_VERSION",
            "GRAPHRAG_EMBEDDING_API_ORGANIZATION",
            "GRAPHRAG_EMBEDDING_API_PROXY",
        }
        if missing:
            msg = f"{len(missing)} missing env vars: {missing}"
            print(msg)
            raise ValueError(msg)

    @mock.patch.dict(
        os.environ,
        {"GRAPHRAG_API_KEY": "test"},
        clear=True,
    )
    def test_malformed_input_dict_throws(self):
        with pytest.raises(ValidationError):
            create_graphrag_config(cast(Any, {"llm": 12}))

    @mock.patch.dict(
        os.environ,
        ALL_ENV_VARS,
        clear=True,
    )
    def test_create_parameters_from_env_vars(self) -> None:
        parameters = create_graphrag_config()
        assert parameters.async_mode == "asyncio"
        assert parameters.cache.storage_account_blob_url == "cache_account_blob_url"
        assert parameters.cache.base_dir == "/some/cache/dir"
        assert parameters.cache.connection_string == "test_cs1"
        assert parameters.cache.container_name == "test_cn1"
        assert parameters.cache.type == CacheType.blob
        assert parameters.chunks.group_by_columns == ["a", "b"]
        assert parameters.chunks.overlap == 12
        assert parameters.chunks.size == 500
        assert parameters.chunks.encoding_model == "encoding-c"
        assert parameters.claim_extraction.enabled
        assert parameters.claim_extraction.description == "test 123"
        assert parameters.claim_extraction.max_gleanings == 5000
        assert parameters.claim_extraction.prompt == "tests/unit/config/prompt-a.txt"
        assert parameters.claim_extraction.encoding_model == "encoding_a"
        assert parameters.cluster_graph.max_cluster_size == 123
        assert parameters.community_reports.max_length == 23456
        assert parameters.community_reports.prompt == "tests/unit/config/prompt-b.txt"
        assert parameters.embed_graph.enabled
        assert parameters.embed_graph.iterations == 878787
        assert parameters.embed_graph.num_walks == 5_000_000
        assert parameters.embed_graph.random_seed == 10101
        assert parameters.embed_graph.walk_length == 555111
        assert parameters.embed_graph.window_size == 12345
        assert parameters.embeddings.batch_max_tokens == 17
        assert parameters.embeddings.batch_size == 1_000_000
        assert parameters.embeddings.llm.concurrent_requests == 12
        assert parameters.embeddings.llm.deployment_name == "model-deployment-name"
        assert parameters.embeddings.llm.max_retries == 3
        assert parameters.embeddings.llm.max_retry_wait == 0.1123
        assert parameters.embeddings.llm.model == "text-embedding-2"
        assert parameters.embeddings.llm.requests_per_minute == 500
        assert parameters.embeddings.llm.sleep_on_rate_limit_recommendation is False
        assert parameters.embeddings.llm.tokens_per_minute == 7000
        assert parameters.embeddings.llm.type == "azure_openai_embedding"
        assert parameters.embeddings.parallelization.num_threads == 2345
        assert parameters.embeddings.parallelization.stagger == 0.456
        assert parameters.embeddings.skip == ["a1", "b1", "c1"]
        assert parameters.embeddings.target == "all"
        assert parameters.encoding_model == "test123"
        assert parameters.entity_extraction.entity_types == ["cat", "dog", "elephant"]
        assert parameters.entity_extraction.llm.api_base == "http://some/base"
        assert parameters.entity_extraction.max_gleanings == 112
        assert parameters.entity_extraction.prompt == "tests/unit/config/prompt-c.txt"
        assert parameters.entity_extraction.encoding_model == "encoding_b"
        assert parameters.input.storage_account_blob_url == "input_account_blob_url"
        assert parameters.input.base_dir == "/some/input/dir"
        assert parameters.input.connection_string == "input_cs"
        assert parameters.input.container_name == "input_cn"
        assert parameters.input.document_attribute_columns == ["test1", "test2"]
        assert parameters.input.encoding == "utf-16"
        assert parameters.input.file_pattern == ".*\\test\\.txt$"
        assert parameters.input.file_type == InputFileType.text
        assert parameters.input.source_column == "test_source"
        assert parameters.input.text_column == "test_text"
        assert parameters.input.timestamp_column == "test_timestamp"
        assert parameters.input.timestamp_format == "test_format"
        assert parameters.input.title_column == "test_title"
        assert parameters.input.type == InputType.blob
        assert parameters.llm.api_base == "http://some/base"
        assert parameters.llm.api_key == "test"
        assert parameters.llm.api_version == "v1234"
        assert parameters.llm.concurrent_requests == 12
        assert parameters.llm.deployment_name == "model-deployment-name-x"
        assert parameters.llm.max_retries == 312
        assert parameters.llm.max_retry_wait == 0.1122
        assert parameters.llm.max_tokens == 15000
        assert parameters.llm.model == "test-llm"
        assert parameters.llm.model_supports_json
        assert parameters.llm.n == 1
        assert parameters.llm.organization == "test_org"
        assert parameters.llm.proxy == "http://some/proxy"
        assert parameters.llm.request_timeout == 12.7
        assert parameters.llm.requests_per_minute == 900
        assert parameters.llm.sleep_on_rate_limit_recommendation is False
        assert parameters.llm.temperature == 0.0
        assert parameters.llm.top_p == 1.0
        assert parameters.llm.tokens_per_minute == 8000
        assert parameters.llm.type == "azure_openai_chat"
        assert parameters.parallelization.num_threads == 987
        assert parameters.parallelization.stagger == 0.123
        assert (
            parameters.reporting.storage_account_blob_url
            == "reporting_account_blob_url"
        )
        assert parameters.reporting.base_dir == "/some/reporting/dir"
        assert parameters.reporting.connection_string == "test_cs2"
        assert parameters.reporting.container_name == "test_cn2"
        assert parameters.reporting.type == ReportingType.blob
        assert parameters.skip_workflows == ["a", "b", "c"]
        assert parameters.snapshots.graphml
        assert parameters.snapshots.raw_entities
        assert parameters.snapshots.top_level_nodes
        assert parameters.snapshots.embeddings
        assert parameters.snapshots.transient
        assert parameters.storage.storage_account_blob_url == "storage_account_blob_url"
        assert parameters.storage.base_dir == "/some/storage/dir"
        assert parameters.storage.connection_string == "test_cs"
        assert parameters.storage.container_name == "test_cn"
        assert parameters.storage.type == StorageType.blob
        assert parameters.summarize_descriptions.max_length == 12345
        assert (
            parameters.summarize_descriptions.prompt == "tests/unit/config/prompt-d.txt"
        )
        assert parameters.umap.enabled
        assert parameters.local_search.text_unit_prop == 0.713
        assert parameters.local_search.community_prop == 0.1234
        assert parameters.local_search.llm_max_tokens == 12
        assert parameters.local_search.top_k_relationships == 15
        assert parameters.local_search.conversation_history_max_turns == 2
        assert parameters.local_search.top_k_entities == 14
        assert parameters.local_search.temperature == 0.1
        assert parameters.local_search.top_p == 0.9
        assert parameters.local_search.n == 2
        assert parameters.local_search.max_tokens == 142435

        assert parameters.global_search.temperature == 0.1
        assert parameters.global_search.top_p == 0.9
        assert parameters.global_search.n == 2
        assert parameters.global_search.max_tokens == 5123
        assert parameters.global_search.data_max_tokens == 123
        assert parameters.global_search.map_max_tokens == 4123
        assert parameters.global_search.concurrency == 7
        assert parameters.global_search.reduce_max_tokens == 15432

    @mock.patch.dict(os.environ, {"API_KEY_X": "test"}, clear=True)
    def test_create_parameters(self) -> None:
        parameters = create_graphrag_config(
            GraphRagConfigInput(
                llm=LLMParametersInput(api_key="${API_KEY_X}", model="test-llm"),
                storage=StorageConfigInput(
                    type=StorageType.blob,
                    connection_string="test_cs",
                    container_name="test_cn",
                    base_dir="/some/storage/dir",
                    storage_account_blob_url="storage_account_blob_url",
                ),
                cache=CacheConfigInput(
                    type=CacheType.blob,
                    connection_string="test_cs1",
                    container_name="test_cn1",
                    base_dir="/some/cache/dir",
                    storage_account_blob_url="cache_account_blob_url",
                ),
                reporting=ReportingConfigInput(
                    type=ReportingType.blob,
                    connection_string="test_cs2",
                    container_name="test_cn2",
                    base_dir="/some/reporting/dir",
                    storage_account_blob_url="reporting_account_blob_url",
                ),
                input=InputConfigInput(
                    file_type=InputFileType.text,
                    file_encoding="utf-16",
                    document_attribute_columns=["test1", "test2"],
                    base_dir="/some/input/dir",
                    connection_string="input_cs",
                    container_name="input_cn",
                    file_pattern=".*\\test\\.txt$",
                    source_column="test_source",
                    text_column="test_text",
                    timestamp_column="test_timestamp",
                    timestamp_format="test_format",
                    title_column="test_title",
                    type="blob",
                    storage_account_blob_url="input_account_blob_url",
                ),
                embed_graph=EmbedGraphConfigInput(
                    enabled=True,
                    num_walks=5_000_000,
                    iterations=878787,
                    random_seed=10101,
                    walk_length=555111,
                ),
                embeddings=TextEmbeddingConfigInput(
                    batch_size=1_000_000,
                    batch_max_tokens=8000,
                    skip=["a1", "b1", "c1"],
                    llm=LLMParametersInput(model="text-embedding-2"),
                ),
                chunks=ChunkingConfigInput(
                    size=500, overlap=12, group_by_columns=["a", "b"]
                ),
                snapshots=SnapshotsConfigInput(
                    graphml=True,
                    raw_entities=True,
                    top_level_nodes=True,
                    embeddings=True,
                    transient=True,
                ),
                entity_extraction=EntityExtractionConfigInput(
                    max_gleanings=112,
                    entity_types=["cat", "dog", "elephant"],
                    prompt="entity_extraction_prompt_file.txt",
                ),
                summarize_descriptions=SummarizeDescriptionsConfigInput(
                    max_length=12345, prompt="summarize_prompt_file.txt"
                ),
                community_reports=CommunityReportsConfigInput(
                    max_length=23456,
                    prompt="community_report_prompt_file.txt",
                    max_input_length=12345,
                ),
                claim_extraction=ClaimExtractionConfigInput(
                    description="test 123",
                    max_gleanings=5000,
                    prompt="claim_extraction_prompt_file.txt",
                ),
                cluster_graph=ClusterGraphConfigInput(
                    max_cluster_size=123,
                ),
                umap=UmapConfigInput(enabled=True),
                encoding_model="test123",
                skip_workflows=["a", "b", "c"],
            ),
            ".",
        )

        assert parameters.cache.base_dir == "/some/cache/dir"
        assert parameters.cache.connection_string == "test_cs1"
        assert parameters.cache.container_name == "test_cn1"
        assert parameters.cache.type == CacheType.blob
        assert parameters.cache.storage_account_blob_url == "cache_account_blob_url"
        assert parameters.chunks.group_by_columns == ["a", "b"]
        assert parameters.chunks.overlap == 12
        assert parameters.chunks.size == 500
        assert parameters.claim_extraction.description == "test 123"
        assert parameters.claim_extraction.max_gleanings == 5000
        assert parameters.claim_extraction.prompt == "claim_extraction_prompt_file.txt"
        assert parameters.cluster_graph.max_cluster_size == 123
        assert parameters.community_reports.max_input_length == 12345
        assert parameters.community_reports.max_length == 23456
        assert parameters.community_reports.prompt == "community_report_prompt_file.txt"
        assert parameters.embed_graph.enabled
        assert parameters.embed_graph.iterations == 878787
        assert parameters.embed_graph.num_walks == 5_000_000
        assert parameters.embed_graph.random_seed == 10101
        assert parameters.embed_graph.walk_length == 555111
        assert parameters.embeddings.batch_max_tokens == 8000
        assert parameters.embeddings.batch_size == 1_000_000
        assert parameters.embeddings.llm.model == "text-embedding-2"
        assert parameters.embeddings.skip == ["a1", "b1", "c1"]
        assert parameters.encoding_model == "test123"
        assert parameters.entity_extraction.entity_types == ["cat", "dog", "elephant"]
        assert parameters.entity_extraction.max_gleanings == 112
        assert (
            parameters.entity_extraction.prompt == "entity_extraction_prompt_file.txt"
        )
        assert parameters.input.base_dir == "/some/input/dir"
        assert parameters.input.connection_string == "input_cs"
        assert parameters.input.container_name == "input_cn"
        assert parameters.input.document_attribute_columns == ["test1", "test2"]
        assert parameters.input.encoding == "utf-16"
        assert parameters.input.file_pattern == ".*\\test\\.txt$"
        assert parameters.input.source_column == "test_source"
        assert parameters.input.type == "blob"
        assert parameters.input.text_column == "test_text"
        assert parameters.input.timestamp_column == "test_timestamp"
        assert parameters.input.timestamp_format == "test_format"
        assert parameters.input.title_column == "test_title"
        assert parameters.input.file_type == InputFileType.text
        assert parameters.input.storage_account_blob_url == "input_account_blob_url"
        assert parameters.llm.api_key == "test"
        assert parameters.llm.model == "test-llm"
        assert parameters.reporting.base_dir == "/some/reporting/dir"
        assert parameters.reporting.connection_string == "test_cs2"
        assert parameters.reporting.container_name == "test_cn2"
        assert parameters.reporting.type == ReportingType.blob
        assert (
            parameters.reporting.storage_account_blob_url
            == "reporting_account_blob_url"
        )
        assert parameters.skip_workflows == ["a", "b", "c"]
        assert parameters.snapshots.graphml
        assert parameters.snapshots.raw_entities
        assert parameters.snapshots.top_level_nodes
        assert parameters.snapshots.embeddings
        assert parameters.snapshots.transient
        assert parameters.storage.base_dir == "/some/storage/dir"
        assert parameters.storage.connection_string == "test_cs"
        assert parameters.storage.container_name == "test_cn"
        assert parameters.storage.type == StorageType.blob
        assert parameters.storage.storage_account_blob_url == "storage_account_blob_url"
        assert parameters.summarize_descriptions.max_length == 12345
        assert parameters.summarize_descriptions.prompt == "summarize_prompt_file.txt"
        assert parameters.umap.enabled

    @mock.patch.dict(
        os.environ,
        {"GRAPHRAG_API_KEY": "test"},
        clear=True,
    )
    def test_default_values(self) -> None:
        parameters = create_graphrag_config()
        assert parameters.async_mode == defs.ASYNC_MODE
        assert parameters.cache.base_dir == defs.CACHE_BASE_DIR
        assert parameters.cache.type == defs.CACHE_TYPE
        assert parameters.cache.base_dir == defs.CACHE_BASE_DIR
        assert parameters.chunks.group_by_columns == defs.CHUNK_GROUP_BY_COLUMNS
        assert parameters.chunks.overlap == defs.CHUNK_OVERLAP
        assert parameters.chunks.size == defs.CHUNK_SIZE
        assert parameters.claim_extraction.description == defs.CLAIM_DESCRIPTION
        assert parameters.claim_extraction.max_gleanings == defs.CLAIM_MAX_GLEANINGS
        assert (
            parameters.community_reports.max_input_length
            == defs.COMMUNITY_REPORT_MAX_INPUT_LENGTH
        )
        assert (
            parameters.community_reports.max_length == defs.COMMUNITY_REPORT_MAX_LENGTH
        )
        assert parameters.embeddings.batch_max_tokens == defs.EMBEDDING_BATCH_MAX_TOKENS
        assert parameters.embeddings.batch_size == defs.EMBEDDING_BATCH_SIZE
        assert parameters.embeddings.llm.model == defs.EMBEDDING_MODEL
        assert parameters.embeddings.target == defs.EMBEDDING_TARGET
        assert parameters.embeddings.llm.type == defs.EMBEDDING_TYPE
        assert (
            parameters.embeddings.llm.requests_per_minute
            == defs.LLM_REQUESTS_PER_MINUTE
        )
        assert parameters.embeddings.llm.tokens_per_minute == defs.LLM_TOKENS_PER_MINUTE
        assert (
            parameters.embeddings.llm.sleep_on_rate_limit_recommendation
            == defs.LLM_SLEEP_ON_RATE_LIMIT_RECOMMENDATION
        )
        assert (
            parameters.entity_extraction.entity_types
            == defs.ENTITY_EXTRACTION_ENTITY_TYPES
        )
        assert (
            parameters.entity_extraction.max_gleanings
            == defs.ENTITY_EXTRACTION_MAX_GLEANINGS
        )
        assert parameters.encoding_model == defs.ENCODING_MODEL
        assert parameters.input.base_dir == defs.INPUT_BASE_DIR
        assert parameters.input.file_pattern == defs.INPUT_CSV_PATTERN
        assert parameters.input.encoding == defs.INPUT_FILE_ENCODING
        assert parameters.input.type == defs.INPUT_TYPE
        assert parameters.input.base_dir == defs.INPUT_BASE_DIR
        assert parameters.input.text_column == defs.INPUT_TEXT_COLUMN
        assert parameters.input.file_type == defs.INPUT_FILE_TYPE
        assert parameters.llm.concurrent_requests == defs.LLM_CONCURRENT_REQUESTS
        assert parameters.llm.max_retries == defs.LLM_MAX_RETRIES
        assert parameters.llm.max_retry_wait == defs.LLM_MAX_RETRY_WAIT
        assert parameters.llm.max_tokens == defs.LLM_MAX_TOKENS
        assert parameters.llm.model == defs.LLM_MODEL
        assert parameters.llm.request_timeout == defs.LLM_REQUEST_TIMEOUT
        assert parameters.llm.requests_per_minute == defs.LLM_REQUESTS_PER_MINUTE
        assert parameters.llm.tokens_per_minute == defs.LLM_TOKENS_PER_MINUTE
        assert (
            parameters.llm.sleep_on_rate_limit_recommendation
            == defs.LLM_SLEEP_ON_RATE_LIMIT_RECOMMENDATION
        )
        assert parameters.llm.type == defs.LLM_TYPE
        assert parameters.cluster_graph.max_cluster_size == defs.MAX_CLUSTER_SIZE
        assert parameters.embed_graph.enabled == defs.NODE2VEC_ENABLED
        assert parameters.embed_graph.iterations == defs.NODE2VEC_ITERATIONS
        assert parameters.embed_graph.num_walks == defs.NODE2VEC_NUM_WALKS
        assert parameters.embed_graph.random_seed == defs.NODE2VEC_RANDOM_SEED
        assert parameters.embed_graph.walk_length == defs.NODE2VEC_WALK_LENGTH
        assert parameters.embed_graph.window_size == defs.NODE2VEC_WINDOW_SIZE
        assert (
            parameters.parallelization.num_threads == defs.PARALLELIZATION_NUM_THREADS
        )
        assert parameters.parallelization.stagger == defs.PARALLELIZATION_STAGGER
        assert parameters.reporting.type == defs.REPORTING_TYPE
        assert parameters.reporting.base_dir == defs.REPORTING_BASE_DIR
        assert parameters.snapshots.graphml == defs.SNAPSHOTS_GRAPHML
        assert parameters.snapshots.raw_entities == defs.SNAPSHOTS_RAW_ENTITIES
        assert parameters.snapshots.top_level_nodes == defs.SNAPSHOTS_TOP_LEVEL_NODES
        assert parameters.snapshots.embeddings == defs.SNAPSHOTS_EMBEDDINGS
        assert parameters.snapshots.transient == defs.SNAPSHOTS_TRANSIENT
        assert parameters.storage.base_dir == defs.STORAGE_BASE_DIR
        assert parameters.storage.type == defs.STORAGE_TYPE
        assert parameters.umap.enabled == defs.UMAP_ENABLED

    @mock.patch.dict(
        os.environ,
        {"GRAPHRAG_API_KEY": "test"},
        clear=True,
    )
    def test_prompt_file_reading(self):
        config = create_graphrag_config({
            "entity_extraction": {"prompt": "tests/unit/config/prompt-a.txt"},
            "claim_extraction": {"prompt": "tests/unit/config/prompt-b.txt"},
            "community_reports": {"prompt": "tests/unit/config/prompt-c.txt"},
            "summarize_descriptions": {"prompt": "tests/unit/config/prompt-d.txt"},
        })
        strategy = config.entity_extraction.resolved_strategy(".", "abc123")
        assert strategy["extraction_prompt"] == "Hello, World! A"
        assert strategy["encoding_name"] == "abc123"

        strategy = config.claim_extraction.resolved_strategy(".", "encoding_b")
        assert strategy["extraction_prompt"] == "Hello, World! B"

        strategy = config.community_reports.resolved_strategy(".")
        assert strategy["extraction_prompt"] == "Hello, World! C"

        strategy = config.summarize_descriptions.resolved_strategy(".")
        assert strategy["summarize_prompt"] == "Hello, World! D"


@mock.patch.dict(
    os.environ,
    {
        "PIPELINE_LLM_API_KEY": "test",
        "PIPELINE_LLM_API_BASE": "http://test",
        "PIPELINE_LLM_API_VERSION": "v1",
        "PIPELINE_LLM_MODEL": "test-llm",
        "PIPELINE_LLM_DEPLOYMENT_NAME": "test",
    },
    clear=True,
)
def test_yaml_load_e2e():
    config_dict = yaml.safe_load(
        """
input:
  file_type: text

llm:
  type: azure_openai_chat
  api_key: ${PIPELINE_LLM_API_KEY}
  api_base: ${PIPELINE_LLM_API_BASE}
  api_version: ${PIPELINE_LLM_API_VERSION}
  model: ${PIPELINE_LLM_MODEL}
  deployment_name: ${PIPELINE_LLM_DEPLOYMENT_NAME}
  model_supports_json: True
  tokens_per_minute: 80000
  requests_per_minute: 900
  thread_count: 50
  concurrent_requests: 25
"""
    )
    # create default configuration pipeline parameters from the custom settings
    model = config_dict
    parameters = create_graphrag_config(model, ".")

    assert parameters.llm.api_key == "test"
    assert parameters.llm.model == "test-llm"
    assert parameters.llm.api_base == "http://test"
    assert parameters.llm.api_version == "v1"
    assert parameters.llm.deployment_name == "test"

    # generate the pipeline from the default parameters
    pipeline_config = create_pipeline_config(parameters, True)

    config_str = pipeline_config.model_dump_json()
    assert "${PIPELINE_LLM_API_KEY}" not in config_str
    assert "${PIPELINE_LLM_API_BASE}" not in config_str
    assert "${PIPELINE_LLM_API_VERSION}" not in config_str
    assert "${PIPELINE_LLM_MODEL}" not in config_str
    assert "${PIPELINE_LLM_DEPLOYMENT_NAME}" not in config_str<|MERGE_RESOLUTION|>--- conflicted
+++ resolved
@@ -36,16 +36,10 @@
 )
 from graphrag.config.input_models.community_reports_config_input import (
     CommunityReportsConfigInput,
-<<<<<<< HEAD
+    DRIFTSearchConfig,
 )
 from graphrag.config.input_models.embed_graph_config_input import EmbedGraphConfigInput
 from graphrag.config.input_models.entity_extraction_config_input import (
-=======
-    DRIFTSearchConfig,
-    EmbedGraphConfig,
-    EmbedGraphConfigInput,
-    EntityExtractionConfig,
->>>>>>> c90166ca
     EntityExtractionConfigInput,
 )
 from graphrag.config.input_models.graphrag_config_input import GraphRagConfigInput
