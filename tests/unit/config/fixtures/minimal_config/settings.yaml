--- conflicted
+++ resolved
@@ -1,20 +1,11 @@
 models:
   default_chat_model:
     api_key: ${CUSTOM_API_KEY}
-<<<<<<< HEAD
-    type: openai_chat
-    model: gpt-4o
-  default_embedding_model:
-    api_key: ${CUSTOM_API_KEY}
-    type: openai_embedding
-    model: text-embedding-ada-002
-=======
     type: chat
     model_provider: openai
-    model: gpt-4-turbo-preview
+    model: gpt-4.1
   default_embedding_model:
     api_key: ${CUSTOM_API_KEY}
     type: embedding
     model_provider: openai
-    model: text-embedding-3-small
->>>>>>> 6c86b0a7
+    model: text-embedding-3-large