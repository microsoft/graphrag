--- conflicted
+++ resolved
@@ -3,37 +3,17 @@
 import re
 import unittest
 from pathlib import Path
-<<<<<<< HEAD
 from typing import Any, cast
-=======
->>>>>>> 5b4bb6d3
 from unittest import mock
 
 import pytest
 import yaml
-<<<<<<< HEAD
 from pydantic import ValidationError
-=======
-from datashaper import AsyncType
->>>>>>> 5b4bb6d3
 
 from graphrag.index import (
     ApiKeyMissingError,
     AzureApiBaseMissingError,
     AzureDeploymentNameMissingError,
-<<<<<<< HEAD
-=======
-    CacheConfigModel,
-    ChunkingConfigModel,
-    ClaimExtractionConfigModel,
-    ClusterGraphConfigModel,
-    CommunityReportsConfigModel,
-    DefaultConfigParametersModel,
-    EmbedGraphConfigModel,
-    EntityExtractionConfigModel,
-    InputConfigModel,
-    LLMParametersModel,
->>>>>>> 5b4bb6d3
     PipelineCacheType,
     PipelineCSVInputConfig,
     PipelineInputType,
@@ -133,15 +113,9 @@
     "GRAPHRAG_CHUNK_SIZE": "500",
     "GRAPHRAG_CLAIM_EXTRACTION_DESCRIPTION": "test 123",
     "GRAPHRAG_CLAIM_EXTRACTION_MAX_GLEANINGS": "5000",
-<<<<<<< HEAD
-    "GRAPHRAG_CLAIM_EXTRACTION_PROMPT_FILE": "claim_extraction_prompt_file.txt",
-    "GRAPHRAG_COMMUNITY_REPORT_MAX_LENGTH": "23456",
-    "GRAPHRAG_COMMUNITY_REPORT_PROMPT_FILE": "community_report_prompt_file.txt",
-=======
     "GRAPHRAG_CLAIM_EXTRACTION_PROMPT_FILE": "tests/unit/indexing/default_config/prompt-a.txt",
     "GRAPHRAG_COMMUNITY_REPORT_MAX_LENGTH": "23456",
     "GRAPHRAG_COMMUNITY_REPORT_PROMPT_FILE": "tests/unit/indexing/default_config/prompt-b.txt",
->>>>>>> 5b4bb6d3
     "GRAPHRAG_EMBEDDING_BATCH_MAX_TOKENS": "17",
     "GRAPHRAG_EMBEDDING_BATCH_SIZE": "1000000",
     "GRAPHRAG_EMBEDDING_CONCURRENT_REQUESTS": "12",
@@ -160,11 +134,7 @@
     "GRAPHRAG_ENCODING_MODEL": "test123",
     "GRAPHRAG_ENTITY_EXTRACTION_ENTITY_TYPES": "cat,dog,elephant",
     "GRAPHRAG_ENTITY_EXTRACTION_MAX_GLEANINGS": "112",
-<<<<<<< HEAD
-    "GRAPHRAG_ENTITY_EXTRACTION_PROMPT_FILE": "entity_extraction_prompt_file.txt",
-=======
     "GRAPHRAG_ENTITY_EXTRACTION_PROMPT_FILE": "tests/unit/indexing/default_config/prompt-c.txt",
->>>>>>> 5b4bb6d3
     "GRAPHRAG_INPUT_BASE_DIR": "/some/input/dir",
     "GRAPHRAG_INPUT_CONNECTION_STRING": "input_cs",
     "GRAPHRAG_INPUT_CONTAINER_NAME": "input_cn",
@@ -212,11 +182,7 @@
     "GRAPHRAG_STORAGE_CONTAINER_NAME": "test_cn",
     "GRAPHRAG_STORAGE_TYPE": "blob",
     "GRAPHRAG_SUMMARIZE_DESCRIPTIONS_MAX_LENGTH": "12345",
-<<<<<<< HEAD
-    "GRAPHRAG_SUMMARIZE_DESCRIPTIONS_PROMPT_FILE": "summarize_prompt_file.txt",
-=======
     "GRAPHRAG_SUMMARIZE_DESCRIPTIONS_PROMPT_FILE": "tests/unit/indexing/default_config/prompt-d.txt",
->>>>>>> 5b4bb6d3
     "GRAPHRAG_UMAP_ENABLED": "true",
 }
 
@@ -226,31 +192,36 @@
     def test_default_config_with_no_env_vars_throws(self):
         with pytest.raises(ApiKeyMissingError):
             # This should throw an error because the API key is missing
-<<<<<<< HEAD
             default_config(default_config_parameters())
-=======
-            default_config(default_config_parameters_from_env_vars("."))
->>>>>>> 5b4bb6d3
 
     @mock.patch.dict(os.environ, {"GRAPHRAG_API_KEY": "test"}, clear=True)
     def test_default_config_with_api_key_passes(self):
         # doesn't throw
-<<<<<<< HEAD
-        config = default_config(default_config_parameters())
-=======
-        config = default_config(default_config_parameters_from_env_vars("."))
->>>>>>> 5b4bb6d3
-        assert config is not None
-
-    @mock.patch.dict(os.environ, {"OPENAI_API_KEY": "test"}, clear=True)
-    def test_default_config_with_oai_key_passes(self):
-        # doesn't throw
-<<<<<<< HEAD
         config = default_config(default_config_parameters())
         assert config is not None
 
+    @mock.patch.dict(os.environ, {"OPENAI_API_KEY": "test"}, clear=True)
+    def test_default_config_with_oai_key_passes_envvar(self):
+        # doesn't throw
+        config = default_config(default_config_parameters())
+        assert config is not None
+
+    def test_default_config_with_oai_key_passes_obj(self):
+        # doesn't throw
+        config = default_config(default_config_parameters({"llm": {"api_key": "test"}}))
+        assert config is not None
+
+    @mock.patch.dict(
+        os.environ,
+        {"GRAPHRAG_API_KEY": "test", "GRAPHRAG_LLM_TYPE": "azure_openai_chat"},
+        clear=True,
+    )
+    def test_throws_if_azure_is_used_without_api_base_envvar(self):
+        with pytest.raises(AzureApiBaseMissingError):
+            default_config_parameters()
+
     @mock.patch.dict(os.environ, {"GRAPHRAG_API_KEY": "test"}, clear=True)
-    def test_throws_if_azure_is_used_without_api_base(self):
+    def test_throws_if_azure_is_used_without_api_base_obj(self):
         with pytest.raises(AzureApiBaseMissingError):
             default_config_parameters(
                 DefaultConfigParametersInputModel(
@@ -258,8 +229,21 @@
                 )
             )
 
+    @mock.patch.dict(
+        os.environ,
+        {
+            "GRAPHRAG_API_KEY": "test",
+            "GRAPHRAG_LLM_TYPE": "azure_openai_chat",
+            "GRAPHRAG_API_BASE": "http://some/base",
+        },
+        clear=True,
+    )
+    def test_throws_if_azure_is_used_without_llm_deployment_name_envvar(self):
+        with pytest.raises(AzureDeploymentNameMissingError):
+            default_config_parameters()
+
     @mock.patch.dict(os.environ, {"GRAPHRAG_API_KEY": "test"}, clear=True)
-    def test_throws_if_azure_is_used_without_llm_deployment_name(self):
+    def test_throws_if_azure_is_used_without_llm_deployment_name_obj(self):
         with pytest.raises(AzureDeploymentNameMissingError):
             default_config_parameters(
                 DefaultConfigParametersInputModel(
@@ -269,8 +253,50 @@
                 )
             )
 
+    @mock.patch.dict(
+        os.environ,
+        {
+            "GRAPHRAG_API_KEY": "test",
+            "GRAPHRAG_EMBEDDING_TYPE": "azure_openai_embedding",
+            "GRAPHRAG_EMBEDDING_DEPLOYMENT_NAME": "x",
+        },
+        clear=True,
+    )
+    def test_throws_if_azure_is_used_without_embedding_api_base_envvar(self):
+        with pytest.raises(AzureApiBaseMissingError):
+            default_config_parameters()
+
     @mock.patch.dict(os.environ, {"GRAPHRAG_API_KEY": "test"}, clear=True)
-    def test_throws_if_azure_is_used_without_embedding_deployment_name(self):
+    def test_throws_if_azure_is_used_without_embedding_api_base_obj(self):
+        with pytest.raises(AzureApiBaseMissingError):
+            default_config_parameters(
+                DefaultConfigParametersInputModel(
+                    embeddings=TextEmbeddingConfigInputModel(
+                        llm=LLMParametersInputModel(
+                            type="azure_openai_embedding",
+                            deployment_name="x",
+                        )
+                    ),
+                )
+            )
+
+    @mock.patch.dict(
+        os.environ,
+        {
+            "GRAPHRAG_API_KEY": "test",
+            "GRAPHRAG_API_BASE": "http://some/base",
+            "GRAPHRAG_LLM_DEPLOYMENT_NAME": "x",
+            "GRAPHRAG_LLM_TYPE": "azure_openai_chat",
+            "GRAPHRAG_EMBEDDING_TYPE": "azure_openai_embedding",
+        },
+        clear=True,
+    )
+    def test_throws_if_azure_is_used_without_embedding_deployment_name_envvar(self):
+        with pytest.raises(AzureDeploymentNameMissingError):
+            default_config_parameters()
+
+    @mock.patch.dict(os.environ, {"GRAPHRAG_API_KEY": "test"}, clear=True)
+    def test_throws_if_azure_is_used_without_embedding_deployment_name_obj(self):
         with pytest.raises(AzureDeploymentNameMissingError):
             default_config_parameters(
                 DefaultConfigParametersInputModel(
@@ -289,7 +315,7 @@
 
     @mock.patch.dict(os.environ, {"GRAPHRAG_API_KEY": "test"}, clear=True)
     def test_minimim_azure_config_object(self):
-        default_config_parameters(
+        config = default_config_parameters(
             DefaultConfigParametersInputModel(
                 llm=LLMParametersInputModel(
                     type="azure_openai_chat",
@@ -304,8 +330,6 @@
                 ),
             )
         )
-=======
-        config = default_config(default_config_parameters_from_env_vars("."))
         assert config is not None
 
     @mock.patch.dict(
@@ -319,45 +343,20 @@
     )
     def test_throws_if_azure_is_used_without_api_base(self):
         with pytest.raises(AzureApiBaseMissingError):
-            default_config_parameters_from_env_vars(".")
->>>>>>> 5b4bb6d3
+            default_config_parameters()
 
     @mock.patch.dict(
         os.environ,
         {
             "GRAPHRAG_API_KEY": "test",
-<<<<<<< HEAD
-            "GRAPHRAG_API_BASE": "http://some/base",
-            "GRAPHRAG_LLM_API_TYPE": "azure_openai_chat",
-            "GRAPHRAG_LLM_DEPLOYMENT_NAME": "model-deployment-name-x",
-            "GRAPHRAG_EMBEDDING_API_TYPE": "azure_openai_embedding",
-            "GRAPHRAG_EMBEDDING_DEPLOYMENT_NAME": "model-deployment-name",
-        },
-        clear=True,
-    )
-    def test_minimim_azure_env_var(self):
-        # doesn't throw
-        config = default_config_parameters()
-        assert config is not None
-
-    @mock.patch.dict(
-        os.environ,
-        {"GRAPHRAG_LLM_API_KEY": "test", "GRAPHRAG_EMBEDDING_API_KEY": "test"},
-        clear=True,
-    )
-    def test_default_config_with_llm_and_embedding_keys_passes(self):
-        # doesn't throw
-        config = default_config(default_config_parameters())
-        assert config is not None
-=======
             "GRAPHRAG_LLM_TYPE": "azure_openai_chat",
-            "GRAPHRAG_LLM_BASE": "http://some/base",
+            "GRAPHRAG_LLM_API_BASE": "http://some/base",
         },
         clear=True,
     )
     def test_throws_if_azure_is_used_without_llm_deployment_name(self):
         with pytest.raises(AzureDeploymentNameMissingError):
-            default_config_parameters_from_env_vars(".")
+            default_config_parameters()
 
     @mock.patch.dict(
         os.environ,
@@ -372,8 +371,7 @@
     )
     def test_throws_if_azure_is_used_without_embedding_deployment_name(self):
         with pytest.raises(AzureDeploymentNameMissingError):
-            default_config_parameters_from_env_vars(".")
->>>>>>> 5b4bb6d3
+            default_config_parameters()
 
     @mock.patch.dict(os.environ, {"GRAPHRAG_API_KEY": "test"}, clear=True)
     def test_csv_input_returns_correct_config(self):
@@ -429,7 +427,6 @@
 
     @mock.patch.dict(
         os.environ,
-<<<<<<< HEAD
         {"GRAPHRAG_API_KEY": "test"},
         clear=True,
     )
@@ -437,54 +434,14 @@
         with pytest.raises(ValidationError):
             default_config_parameters(cast(Any, {"llm": 12}))
 
-    def test_all_env_vars_is_accurate(self):
-        env_var_docs_path = Path("docsite/posts/config/env_vars.md")
-        env_var_docs = env_var_docs_path.read_text(encoding="utf-8")
-
-        def find_envvar_names(text):
-            pattern = r"`(GRAPHRAG_[^`]+)`"
-            return re.findall(pattern, text)
-
-        env_var_docs_path = Path("docsite/posts/config/env_vars.md")
-        env_var_docs = env_var_docs_path.read_text(encoding="utf-8")
-        graphrag_strings = find_envvar_names(env_var_docs)
-
-        missing = {
-            s for s in graphrag_strings if s not in ALL_ENV_VARS and not s.endswith("_")
-        }
-        # Remove configs covered by the base LLM connection configs
-        missing = missing - {
-            "GRAPHRAG_LLM_API_KEY",
-            "GRAPHRAG_LLM_API_BASE",
-            "GRAPHRAG_LLM_API_VERSION",
-            "GRAPHRAG_LLM_API_ORGANIZATION",
-            "GRAPHRAG_LLM_API_PROXY",
-            "GRAPHRAG_EMBEDDING_API_KEY",
-            "GRAPHRAG_EMBEDDING_API_BASE",
-            "GRAPHRAG_EMBEDDING_API_VERSION",
-            "GRAPHRAG_EMBEDDING_API_ORGANIZATION",
-            "GRAPHRAG_EMBEDDING_API_PROXY",
-        }
-        if missing:
-            msg = f"{len(missing)} missing env vars: {missing}"
-            print(msg)
-            raise ValueError(msg)
-
-    @mock.patch.dict(
-        os.environ,
-=======
->>>>>>> 5b4bb6d3
+    @mock.patch.dict(
+        os.environ,
         ALL_ENV_VARS,
         clear=True,
     )
     def test_create_parameters_from_env_vars(self) -> None:
-<<<<<<< HEAD
         parameters = default_config_parameters()
         assert parameters.async_mode == "asyncio"
-=======
-        parameters = default_config_parameters_from_env_vars(".")
-        assert parameters.async_mode == AsyncType.AsyncIO
->>>>>>> 5b4bb6d3
         assert parameters.cache.base_dir == "/some/cache/dir"
         assert parameters.cache.connection_string == "test_cs1"
         assert parameters.cache.container_name == "test_cn1"
@@ -494,19 +451,11 @@
         assert parameters.chunks.size == 500
         assert parameters.claim_extraction.description == "test 123"
         assert parameters.claim_extraction.max_gleanings == 5000
-<<<<<<< HEAD
-        assert parameters.claim_extraction.prompt == "claim_extraction_prompt_file.txt"
+        assert parameters.claim_extraction.prompt == "tests/unit/indexing/default_config/prompt-a.txt"
         assert parameters.cluster_graph.max_cluster_size == 123
         assert parameters.community_reports.max_length == 23456
-        assert parameters.community_reports.prompt == "community_report_prompt_file.txt"
+        assert parameters.community_reports.prompt == "tests/unit/indexing/default_config/prompt-b.txt"
         assert parameters.embed_graph.enabled
-=======
-        assert parameters.claim_extraction.prompt == "Hello, World! A"
-        assert parameters.cluster_graph.max_cluster_size == 123
-        assert parameters.community_reports.max_length == 23456
-        assert parameters.community_reports.prompt == "Hello, World! B"
-        assert parameters.embed_graph.is_enabled
->>>>>>> 5b4bb6d3
         assert parameters.embed_graph.iterations == 878787
         assert parameters.embed_graph.num_walks == 5_000_000
         assert parameters.embed_graph.random_seed == 10101
@@ -514,7 +463,6 @@
         assert parameters.embed_graph.window_size == 12345
         assert parameters.embeddings.batch_max_tokens == 17
         assert parameters.embeddings.batch_size == 1_000_000
-<<<<<<< HEAD
         assert parameters.embeddings.llm.concurrent_requests == 12
         assert parameters.embeddings.llm.deployment_name == "model-deployment-name"
         assert parameters.embeddings.llm.max_retries == 3
@@ -526,34 +474,15 @@
         assert parameters.embeddings.llm.type == "azure_openai_embedding"
         assert parameters.embeddings.parallelization.num_threads == 2345
         assert parameters.embeddings.parallelization.stagger == 0.456
-=======
-        assert parameters.embeddings.llm["concurrent_requests"] == 12
-        assert parameters.embeddings.llm["deployment_name"] == "model-deployment-name"
-        assert parameters.embeddings.llm["max_retries"] == 3
-        assert parameters.embeddings.llm["max_retry_wait"] == 0.1123
-        assert parameters.embeddings.llm["model"] == "text-embedding-2"
-        assert parameters.embeddings.llm["requests_per_minute"] == 500
-        assert parameters.embeddings.llm["sleep_on_rate_limit_recommendation"] is False
-        assert parameters.embeddings.llm["tokens_per_minute"] == 7000
-        assert parameters.embeddings.llm["type"] == "azure_openai_embedding"
-        assert parameters.embeddings.parallelization["num_threads"] == 2345
-        assert parameters.embeddings.parallelization["stagger"] == 0.456
->>>>>>> 5b4bb6d3
         assert parameters.embeddings.skip == ["a1", "b1", "c1"]
         assert parameters.embeddings.target == "all"
         assert parameters.encoding_model == "test123"
         assert parameters.entity_extraction.entity_types == ["cat", "dog", "elephant"]
-<<<<<<< HEAD
         assert parameters.entity_extraction.llm.api_base == "http://some/base"
         assert parameters.entity_extraction.max_gleanings == 112
         assert (
-            parameters.entity_extraction.prompt == "entity_extraction_prompt_file.txt"
-        )
-=======
-        assert parameters.entity_extraction.llm["api_base"] == "http://some/base"
-        assert parameters.entity_extraction.max_gleanings == 112
-        assert parameters.entity_extraction.prompt == "Hello, World! C"
->>>>>>> 5b4bb6d3
+            parameters.entity_extraction.prompt == "tests/unit/indexing/default_config/prompt-c.txt"
+        )
         assert parameters.input.base_dir == "/some/input/dir"
         assert parameters.input.connection_string == "input_cs"
         assert parameters.input.container_name == "input_cn"
@@ -567,7 +496,6 @@
         assert parameters.input.timestamp_format == "test_format"
         assert parameters.input.title_column == "test_title"
         assert parameters.input.type == PipelineInputType.text
-<<<<<<< HEAD
         assert parameters.llm.api_base == "http://some/base"
         assert parameters.llm.api_key == "test"
         assert parameters.llm.api_version == "v1234"
@@ -587,27 +515,6 @@
         assert parameters.llm.type == "azure_openai_chat"
         assert parameters.parallelization.num_threads == 987
         assert parameters.parallelization.stagger == 0.123
-=======
-        assert parameters.llm["api_base"] == "http://some/base"
-        assert parameters.llm["api_key"] == "test"
-        assert parameters.llm["api_version"] == "v1234"
-        assert parameters.llm["concurrent_requests"] == 12
-        assert parameters.llm["deployment_name"] == "model-deployment-name-x"
-        assert parameters.llm["max_retries"] == 312
-        assert parameters.llm["max_retry_wait"] == 0.1122
-        assert parameters.llm["max_tokens"] == 15000
-        assert parameters.llm["model"] == "test-llm"
-        assert parameters.llm["model_supports_json"]
-        assert parameters.llm["organization"] == "test_org"
-        assert parameters.llm["proxy"] == "http://some/proxy"
-        assert parameters.llm["request_timeout"] == 12.7
-        assert parameters.llm["requests_per_minute"] == 900
-        assert parameters.llm["sleep_on_rate_limit_recommendation"] is False
-        assert parameters.llm["tokens_per_minute"] == 8000
-        assert parameters.llm["type"] == "azure_openai_chat"
-        assert parameters.parallelization["num_threads"] == 987
-        assert parameters.parallelization["stagger"] == 0.123
->>>>>>> 5b4bb6d3
         assert parameters.reporting.base_dir == "/some/reporting/dir"
         assert parameters.reporting.connection_string == "test_cs2"
         assert parameters.reporting.container_name == "test_cn2"
@@ -621,11 +528,7 @@
         assert parameters.storage.container_name == "test_cn"
         assert parameters.storage.type == PipelineStorageType.blob
         assert parameters.summarize_descriptions.max_length == 12345
-<<<<<<< HEAD
-        assert parameters.summarize_descriptions.prompt == "summarize_prompt_file.txt"
-=======
-        assert parameters.summarize_descriptions.prompt == "Hello, World! D"
->>>>>>> 5b4bb6d3
+        assert parameters.summarize_descriptions.prompt == "tests/unit/indexing/default_config/prompt-d.txt"
         assert parameters.umap.enabled
 
     @mock.patch.dict(os.environ, {"API_KEY_X": "test"}, clear=True)
