# Copyright (c) 2024 Microsoft Corporation. All rights reserved.
import os
import re
import unittest
from pathlib import Path
from typing import Any, cast
from unittest import mock

import pytest
import yaml
from pydantic import ValidationError

from graphrag.index import (
    ApiKeyMissingError,
    AzureApiBaseMissingError,
    AzureDeploymentNameMissingError,
    PipelineCacheType,
    PipelineCSVInputConfig,
    PipelineInputType,
    PipelineReportingType,
    PipelineStorageType,
    PipelineTextInputConfig,
    default_config,
    default_config_parameters,
)
from graphrag.index.default_config import (
    CacheConfigInputModel,
    ChunkingConfigInputModel,
    ClaimExtractionConfigInputModel,
    ClusterGraphConfigInputModel,
    CommunityReportsConfigInputModel,
    DefaultConfigParametersInputModel,
    EmbedGraphConfigInputModel,
    EntityExtractionConfigInputModel,
    InputConfigInputModel,
    LLMParametersInputModel,
    ReportingConfigInputModel,
    SnapshotsConfigInputModel,
    StorageConfigInputModel,
    SummarizeDescriptionsConfigInputModel,
    TextEmbeddingConfigInputModel,
    UmapConfigInputModel,
)
from graphrag.index.default_config.parameters.defaults import (
    DEFAULT_ASYNC_MODE,
    DEFAULT_CACHE_BASE_DIR,
    DEFAULT_CACHE_TYPE,
    DEFAULT_CHUNK_GROUP_BY_COLUMNS,
    DEFAULT_CHUNK_OVERLAP,
    DEFAULT_CHUNK_SIZE,
    DEFAULT_CLAIM_DESCRIPTION,
    DEFAULT_CLAIM_MAX_GLEANINGS,
    DEFAULT_COMMUNITY_REPORT_MAX_INPUT_LENGTH,
    DEFAULT_COMMUNITY_REPORT_MAX_LENGTH,
    DEFAULT_EMBEDDING_BATCH_MAX_TOKENS,
    DEFAULT_EMBEDDING_BATCH_SIZE,
    DEFAULT_EMBEDDING_MODEL,
    DEFAULT_EMBEDDING_TARGET,
    DEFAULT_EMBEDDING_TYPE,
    DEFAULT_ENCODING_MODEL,
    DEFAULT_ENTITY_EXTRACTION_ENTITY_TYPES,
    DEFAULT_ENTITY_EXTRACTION_MAX_GLEANINGS,
    DEFAULT_INPUT_BASE_DIR,
    DEFAULT_INPUT_CSV_PATTERN,
    DEFAULT_INPUT_FILE_ENCODING,
    DEFAULT_INPUT_STORAGE_TYPE,
    DEFAULT_INPUT_TEXT_COLUMN,
    DEFAULT_INPUT_TYPE,
    DEFAULT_LLM_CONCURRENT_REQUESTS,
    DEFAULT_LLM_MAX_RETRIES,
    DEFAULT_LLM_MAX_RETRY_WAIT,
    DEFAULT_LLM_MAX_TOKENS,
    DEFAULT_LLM_MODEL,
    DEFAULT_LLM_REQUEST_TIMEOUT,
    DEFAULT_LLM_REQUESTS_PER_MINUTE,
    DEFAULT_LLM_SLEEP_ON_RATE_LIMIT_RECOMMENDATION,
    DEFAULT_LLM_TOKENS_PER_MINUTE,
    DEFAULT_LLM_TYPE,
    DEFAULT_MAX_CLUSTER_SIZE,
    DEFAULT_NODE2VEC_IS_ENABLED,
    DEFAULT_NODE2VEC_ITERATIONS,
    DEFAULT_NODE2VEC_NUM_WALKS,
    DEFAULT_NODE2VEC_RANDOM_SEED,
    DEFAULT_NODE2VEC_WALK_LENGTH,
    DEFAULT_NODE2VEC_WINDOW_SIZE,
    DEFAULT_PARALLELIZATION_NUM_THREADS,
    DEFAULT_PARALLELIZATION_STAGGER,
    DEFAULT_REPORTING_BASE_DIR,
    DEFAULT_REPORTING_TYPE,
    DEFAULT_SNAPSHOTS_GRAPHML,
    DEFAULT_SNAPSHOTS_RAW_ENTITIES,
    DEFAULT_SNAPSHOTS_TOP_LEVEL_NODES,
    DEFAULT_STORAGE_BASE_DIR,
    DEFAULT_STORAGE_TYPE,
    DEFAULT_UMAP_ENABLED,
)

current_dir = os.path.dirname(__file__)

ALL_ENV_VARS = {
    "GRAPHRAG_API_BASE": "http://some/base",
    "GRAPHRAG_API_KEY": "test",
    "GRAPHRAG_API_ORGANIZATION": "test_org",
    "GRAPHRAG_API_PROXY": "http://some/proxy",
    "GRAPHRAG_API_VERSION": "v1234",
    "GRAPHRAG_ASYNC_MODE": "asyncio",
    "GRAPHRAG_CACHE_BASE_DIR": "/some/cache/dir",
    "GRAPHRAG_CACHE_CONNECTION_STRING": "test_cs1",
    "GRAPHRAG_CACHE_CONTAINER_NAME": "test_cn1",
    "GRAPHRAG_CACHE_TYPE": "blob",
    "GRAPHRAG_CHUNK_BY_COLUMNS": "a,b",
    "GRAPHRAG_CHUNK_OVERLAP": "12",
    "GRAPHRAG_CHUNK_SIZE": "500",
    "GRAPHRAG_CLAIM_EXTRACTION_DESCRIPTION": "test 123",
    "GRAPHRAG_CLAIM_EXTRACTION_MAX_GLEANINGS": "5000",
    "GRAPHRAG_CLAIM_EXTRACTION_PROMPT_FILE": "tests/unit/indexing/default_config/prompt-a.txt",
    "GRAPHRAG_COMMUNITY_REPORT_MAX_LENGTH": "23456",
    "GRAPHRAG_COMMUNITY_REPORT_PROMPT_FILE": "tests/unit/indexing/default_config/prompt-b.txt",
    "GRAPHRAG_EMBEDDING_BATCH_MAX_TOKENS": "17",
    "GRAPHRAG_EMBEDDING_BATCH_SIZE": "1000000",
    "GRAPHRAG_EMBEDDING_CONCURRENT_REQUESTS": "12",
    "GRAPHRAG_EMBEDDING_DEPLOYMENT_NAME": "model-deployment-name",
    "GRAPHRAG_EMBEDDING_MAX_RETRIES": "3",
    "GRAPHRAG_EMBEDDING_MAX_RETRY_WAIT": "0.1123",
    "GRAPHRAG_EMBEDDING_MODEL": "text-embedding-2",
    "GRAPHRAG_EMBEDDING_RPM": "500",
    "GRAPHRAG_EMBEDDING_SKIP": "a1,b1,c1",
    "GRAPHRAG_EMBEDDING_SLEEP_ON_RATE_LIMIT_RECOMMENDATION": "False",
    "GRAPHRAG_EMBEDDING_TARGET": "all",
    "GRAPHRAG_EMBEDDING_THREAD_COUNT": "2345",
    "GRAPHRAG_EMBEDDING_THREAD_STAGGER": "0.456",
    "GRAPHRAG_EMBEDDING_TPM": "7000",
    "GRAPHRAG_EMBEDDING_TYPE": "azure_openai_embedding",
    "GRAPHRAG_ENCODING_MODEL": "test123",
    "GRAPHRAG_ENTITY_EXTRACTION_ENTITY_TYPES": "cat,dog,elephant",
    "GRAPHRAG_ENTITY_EXTRACTION_MAX_GLEANINGS": "112",
    "GRAPHRAG_ENTITY_EXTRACTION_PROMPT_FILE": "tests/unit/indexing/default_config/prompt-c.txt",
    "GRAPHRAG_INPUT_BASE_DIR": "/some/input/dir",
    "GRAPHRAG_INPUT_CONNECTION_STRING": "input_cs",
    "GRAPHRAG_INPUT_CONTAINER_NAME": "input_cn",
    "GRAPHRAG_INPUT_DOCUMENT_ATTRIBUTE_COLUMNS": "test1,test2",
    "GRAPHRAG_INPUT_ENCODING": "utf-16",
    "GRAPHRAG_INPUT_FILE_PATTERN": ".*\\test\\.txt$",
    "GRAPHRAG_INPUT_SOURCE_COLUMN": "test_source",
    "GRAPHRAG_INPUT_STORAGE_TYPE": "blob",
    "GRAPHRAG_INPUT_TEXT_COLUMN": "test_text",
    "GRAPHRAG_INPUT_TIMESTAMP_COLUMN": "test_timestamp",
    "GRAPHRAG_INPUT_TIMESTAMP_FORMAT": "test_format",
    "GRAPHRAG_INPUT_TITLE_COLUMN": "test_title",
    "GRAPHRAG_INPUT_TYPE": "text",
    "GRAPHRAG_LLM_CONCURRENT_REQUESTS": "12",
    "GRAPHRAG_LLM_DEPLOYMENT_NAME": "model-deployment-name-x",
    "GRAPHRAG_LLM_MAX_RETRIES": "312",
    "GRAPHRAG_LLM_MAX_RETRY_WAIT": "0.1122",
    "GRAPHRAG_LLM_MAX_TOKENS": "15000",
    "GRAPHRAG_LLM_MODEL_SUPPORTS_JSON": "true",
    "GRAPHRAG_LLM_MODEL": "test-llm",
    "GRAPHRAG_LLM_REQUEST_TIMEOUT": "12.7",
    "GRAPHRAG_LLM_RPM": "900",
    "GRAPHRAG_LLM_SLEEP_ON_RATE_LIMIT_RECOMMENDATION": "False",
    "GRAPHRAG_LLM_THREAD_COUNT": "987",
    "GRAPHRAG_LLM_THREAD_STAGGER": "0.123",
    "GRAPHRAG_LLM_TPM": "8000",
    "GRAPHRAG_LLM_TYPE": "azure_openai_chat",
    "GRAPHRAG_MAX_CLUSTER_SIZE": "123",
    "GRAPHRAG_NODE2VEC_ENABLED": "true",
    "GRAPHRAG_NODE2VEC_ITERATIONS": "878787",
    "GRAPHRAG_NODE2VEC_NUM_WALKS": "5000000",
    "GRAPHRAG_NODE2VEC_RANDOM_SEED": "010101",
    "GRAPHRAG_NODE2VEC_WALK_LENGTH": "555111",
    "GRAPHRAG_NODE2VEC_WINDOW_SIZE": "12345",
    "GRAPHRAG_REPORTING_BASE_DIR": "/some/reporting/dir",
    "GRAPHRAG_REPORTING_CONNECTION_STRING": "test_cs2",
    "GRAPHRAG_REPORTING_CONTAINER_NAME": "test_cn2",
    "GRAPHRAG_REPORTING_TYPE": "blob",
    "GRAPHRAG_SKIP_WORKFLOWS": "a,b,c",
    "GRAPHRAG_SNAPSHOT_GRAPHML": "true",
    "GRAPHRAG_SNAPSHOT_RAW_ENTITIES": "true",
    "GRAPHRAG_SNAPSHOT_TOP_LEVEL_NODES": "true",
    "GRAPHRAG_STORAGE_BASE_DIR": "/some/storage/dir",
    "GRAPHRAG_STORAGE_CONNECTION_STRING": "test_cs",
    "GRAPHRAG_STORAGE_CONTAINER_NAME": "test_cn",
    "GRAPHRAG_STORAGE_TYPE": "blob",
    "GRAPHRAG_SUMMARIZE_DESCRIPTIONS_MAX_LENGTH": "12345",
    "GRAPHRAG_SUMMARIZE_DESCRIPTIONS_PROMPT_FILE": "tests/unit/indexing/default_config/prompt-d.txt",
    "GRAPHRAG_UMAP_ENABLED": "true",
}


class TestDefaultConfig(unittest.TestCase):
    @mock.patch.dict(os.environ, {}, clear=True)
    def test_default_config_with_no_env_vars_throws(self):
        with pytest.raises(ApiKeyMissingError):
            # This should throw an error because the API key is missing
            default_config(default_config_parameters())

    @mock.patch.dict(os.environ, {"GRAPHRAG_API_KEY": "test"}, clear=True)
    def test_default_config_with_api_key_passes(self):
        # doesn't throw
        config = default_config(default_config_parameters())
        assert config is not None

    @mock.patch.dict(os.environ, {"OPENAI_API_KEY": "test"}, clear=True)
    def test_default_config_with_oai_key_passes_envvar(self):
        # doesn't throw
        config = default_config(default_config_parameters())
        assert config is not None

    def test_default_config_with_oai_key_passes_obj(self):
        # doesn't throw
        config = default_config(default_config_parameters({"llm": {"api_key": "test"}}))
        assert config is not None

    @mock.patch.dict(
        os.environ,
        {"GRAPHRAG_API_KEY": "test", "GRAPHRAG_LLM_TYPE": "azure_openai_chat"},
        clear=True,
    )
    def test_throws_if_azure_is_used_without_api_base_envvar(self):
        with pytest.raises(AzureApiBaseMissingError):
            default_config_parameters()

    @mock.patch.dict(os.environ, {"GRAPHRAG_API_KEY": "test"}, clear=True)
    def test_throws_if_azure_is_used_without_api_base_obj(self):
        with pytest.raises(AzureApiBaseMissingError):
            default_config_parameters(
                DefaultConfigParametersInputModel(
                    llm=LLMParametersInputModel(type="azure_openai_chat")
                )
            )

    @mock.patch.dict(
        os.environ,
        {
            "GRAPHRAG_API_KEY": "test",
            "GRAPHRAG_LLM_TYPE": "azure_openai_chat",
            "GRAPHRAG_API_BASE": "http://some/base",
        },
        clear=True,
    )
    def test_throws_if_azure_is_used_without_llm_deployment_name_envvar(self):
        with pytest.raises(AzureDeploymentNameMissingError):
            default_config_parameters()

    @mock.patch.dict(os.environ, {"GRAPHRAG_API_KEY": "test"}, clear=True)
    def test_throws_if_azure_is_used_without_llm_deployment_name_obj(self):
        with pytest.raises(AzureDeploymentNameMissingError):
            default_config_parameters(
                DefaultConfigParametersInputModel(
                    llm=LLMParametersInputModel(
                        type="azure_openai_chat", api_base="http://some/base"
                    )
                )
            )

    @mock.patch.dict(
        os.environ,
        {
            "GRAPHRAG_API_KEY": "test",
            "GRAPHRAG_EMBEDDING_TYPE": "azure_openai_embedding",
            "GRAPHRAG_EMBEDDING_DEPLOYMENT_NAME": "x",
        },
        clear=True,
    )
    def test_throws_if_azure_is_used_without_embedding_api_base_envvar(self):
        with pytest.raises(AzureApiBaseMissingError):
            default_config_parameters()

    @mock.patch.dict(os.environ, {"GRAPHRAG_API_KEY": "test"}, clear=True)
    def test_throws_if_azure_is_used_without_embedding_api_base_obj(self):
        with pytest.raises(AzureApiBaseMissingError):
            default_config_parameters(
                DefaultConfigParametersInputModel(
                    embeddings=TextEmbeddingConfigInputModel(
                        llm=LLMParametersInputModel(
                            type="azure_openai_embedding",
                            deployment_name="x",
                        )
                    ),
                )
            )

    @mock.patch.dict(
        os.environ,
        {
            "GRAPHRAG_API_KEY": "test",
            "GRAPHRAG_API_BASE": "http://some/base",
            "GRAPHRAG_LLM_DEPLOYMENT_NAME": "x",
            "GRAPHRAG_LLM_TYPE": "azure_openai_chat",
            "GRAPHRAG_EMBEDDING_TYPE": "azure_openai_embedding",
        },
        clear=True,
    )
    def test_throws_if_azure_is_used_without_embedding_deployment_name_envvar(self):
        with pytest.raises(AzureDeploymentNameMissingError):
            default_config_parameters()

    @mock.patch.dict(os.environ, {"GRAPHRAG_API_KEY": "test"}, clear=True)
    def test_throws_if_azure_is_used_without_embedding_deployment_name_obj(self):
        with pytest.raises(AzureDeploymentNameMissingError):
            default_config_parameters(
                DefaultConfigParametersInputModel(
                    llm=LLMParametersInputModel(
                        type="azure_openai_chat",
                        api_base="http://some/base",
                        deployment_name="model-deployment-name-x",
                    ),
                    embeddings=TextEmbeddingConfigInputModel(
                        llm=LLMParametersInputModel(
                            type="azure_openai_embedding",
                        )
                    ),
                )
            )

    @mock.patch.dict(os.environ, {"GRAPHRAG_API_KEY": "test"}, clear=True)
    def test_minimim_azure_config_object(self):
        config = default_config_parameters(
            DefaultConfigParametersInputModel(
                llm=LLMParametersInputModel(
                    type="azure_openai_chat",
                    api_base="http://some/base",
                    deployment_name="model-deployment-name-x",
                ),
                embeddings=TextEmbeddingConfigInputModel(
                    llm=LLMParametersInputModel(
                        type="azure_openai_embedding",
                        deployment_name="model-deployment-name",
                    )
                ),
            )
        )
        assert config is not None

    @mock.patch.dict(
        os.environ,
        {
            "GRAPHRAG_API_KEY": "test",
            "GRAPHRAG_LLM_TYPE": "azure_openai_chat",
            "GRAPHRAG_LLM_DEPLOYMENT_NAME": "x",
        },
        clear=True,
    )
    def test_throws_if_azure_is_used_without_api_base(self):
        with pytest.raises(AzureApiBaseMissingError):
            default_config_parameters()

    @mock.patch.dict(
        os.environ,
        {
            "GRAPHRAG_API_KEY": "test",
            "GRAPHRAG_LLM_TYPE": "azure_openai_chat",
            "GRAPHRAG_LLM_API_BASE": "http://some/base",
        },
        clear=True,
    )
    def test_throws_if_azure_is_used_without_llm_deployment_name(self):
        with pytest.raises(AzureDeploymentNameMissingError):
            default_config_parameters()

    @mock.patch.dict(
        os.environ,
        {
            "GRAPHRAG_API_KEY": "test",
            "GRAPHRAG_LLM_TYPE": "azure_openai_chat",
            "GRAPHRAG_API_BASE": "http://some/base",
            "GRAPHRAG_LLM_DEPLOYMENT_NAME": "model-deployment-name-x",
            "GRAPHRAG_EMBEDDING_TYPE": "azure_openai_embedding",
        },
        clear=True,
    )
    def test_throws_if_azure_is_used_without_embedding_deployment_name(self):
        with pytest.raises(AzureDeploymentNameMissingError):
            default_config_parameters()

    @mock.patch.dict(os.environ, {"GRAPHRAG_API_KEY": "test"}, clear=True)
    def test_csv_input_returns_correct_config(self):
        config = default_config(default_config_parameters(root_dir="/some/root"))
        assert config.root_dir == "/some/root"
        # Make sure the input is a CSV input
        assert isinstance(config.input, PipelineCSVInputConfig)
        assert (config.input.file_pattern or "") == ".*\\.csv$"  # type: ignore

    @mock.patch.dict(
        os.environ,
        {"GRAPHRAG_API_KEY": "test", "GRAPHRAG_INPUT_TYPE": "text"},
        clear=True,
    )
    def test_text_input_returns_correct_config(self):
        config = default_config(default_config_parameters(root_dir="."))
        assert isinstance(config.input, PipelineTextInputConfig)
        assert config.input is not None
        assert (config.input.file_pattern or "") == ".*\\.txt$"  # type: ignore

    def test_all_env_vars_is_accurate(self):
        env_var_docs_path = Path("docsite/posts/config/env_vars.md")
        env_var_docs = env_var_docs_path.read_text(encoding="utf-8")

        def find_envvar_names(text):
            pattern = r"`(GRAPHRAG_[^`]+)`"
            return re.findall(pattern, text)

        env_var_docs_path = Path("docsite/posts/config/env_vars.md")
        env_var_docs = env_var_docs_path.read_text(encoding="utf-8")
        graphrag_strings = find_envvar_names(env_var_docs)

        missing = {
            s for s in graphrag_strings if s not in ALL_ENV_VARS and not s.endswith("_")
        }
        # Remove configs covered by the base LLM connection configs
        missing = missing - {
            "GRAPHRAG_LLM_API_KEY",
            "GRAPHRAG_LLM_API_BASE",
            "GRAPHRAG_LLM_API_VERSION",
            "GRAPHRAG_LLM_API_ORGANIZATION",
            "GRAPHRAG_LLM_API_PROXY",
            "GRAPHRAG_EMBEDDING_API_KEY",
            "GRAPHRAG_EMBEDDING_API_BASE",
            "GRAPHRAG_EMBEDDING_API_VERSION",
            "GRAPHRAG_EMBEDDING_API_ORGANIZATION",
            "GRAPHRAG_EMBEDDING_API_PROXY",
        }
        if missing:
            msg = f"{len(missing)} missing env vars: {missing}"
            print(msg)
            raise ValueError(msg)

    @mock.patch.dict(
        os.environ,
        {"GRAPHRAG_API_KEY": "test"},
        clear=True,
    )
    def test_malformed_input_dict_throws(self):
        with pytest.raises(ValidationError):
            default_config_parameters(cast(Any, {"llm": 12}))

    @mock.patch.dict(
        os.environ,
        ALL_ENV_VARS,
        clear=True,
    )
    def test_create_parameters_from_env_vars(self) -> None:
        parameters = default_config_parameters()
        assert parameters.async_mode == "asyncio"
        assert parameters.cache.base_dir == "/some/cache/dir"
        assert parameters.cache.connection_string == "test_cs1"
        assert parameters.cache.container_name == "test_cn1"
        assert parameters.cache.type == PipelineCacheType.blob
        assert parameters.chunks.group_by_columns == ["a", "b"]
        assert parameters.chunks.overlap == 12
        assert parameters.chunks.size == 500
        assert parameters.claim_extraction.description == "test 123"
        assert parameters.claim_extraction.max_gleanings == 5000
        assert (
            parameters.claim_extraction.prompt
            == "tests/unit/indexing/default_config/prompt-a.txt"
        )
        assert parameters.cluster_graph.max_cluster_size == 123
        assert parameters.community_reports.max_length == 23456
<<<<<<< HEAD
        assert (
            parameters.community_reports.prompt
            == "tests/unit/indexing/default_config/prompt-b.txt"
        )
=======
        assert parameters.community_reports.prompt == "Hello, World! B"
>>>>>>> fb45f407
        assert parameters.embed_graph.enabled
        assert parameters.embed_graph.iterations == 878787
        assert parameters.embed_graph.num_walks == 5_000_000
        assert parameters.embed_graph.random_seed == 10101
        assert parameters.embed_graph.walk_length == 555111
        assert parameters.embed_graph.window_size == 12345
        assert parameters.embeddings.batch_max_tokens == 17
        assert parameters.embeddings.batch_size == 1_000_000
        assert parameters.embeddings.llm.concurrent_requests == 12
        assert parameters.embeddings.llm.deployment_name == "model-deployment-name"
        assert parameters.embeddings.llm.max_retries == 3
        assert parameters.embeddings.llm.max_retry_wait == 0.1123
        assert parameters.embeddings.llm.model == "text-embedding-2"
        assert parameters.embeddings.llm.requests_per_minute == 500
        assert parameters.embeddings.llm.sleep_on_rate_limit_recommendation is False
        assert parameters.embeddings.llm.tokens_per_minute == 7000
        assert parameters.embeddings.llm.type == "azure_openai_embedding"
        assert parameters.embeddings.parallelization.num_threads == 2345
        assert parameters.embeddings.parallelization.stagger == 0.456
        assert parameters.embeddings.skip == ["a1", "b1", "c1"]
        assert parameters.embeddings.target == "all"
        assert parameters.encoding_model == "test123"
        assert parameters.entity_extraction.entity_types == ["cat", "dog", "elephant"]
        assert parameters.entity_extraction.llm.api_base == "http://some/base"
        assert parameters.entity_extraction.max_gleanings == 112
        assert (
            parameters.entity_extraction.prompt
            == "tests/unit/indexing/default_config/prompt-c.txt"
        )
        assert parameters.input.base_dir == "/some/input/dir"
        assert parameters.input.connection_string == "input_cs"
        assert parameters.input.container_name == "input_cn"
        assert parameters.input.document_attribute_columns == ["test1", "test2"]
        assert parameters.input.file_encoding == "utf-16"
        assert parameters.input.file_pattern == ".*\\test\\.txt$"
        assert parameters.input.source_column == "test_source"
        assert parameters.input.storage_type == "blob"
        assert parameters.input.text_column == "test_text"
        assert parameters.input.timestamp_column == "test_timestamp"
        assert parameters.input.timestamp_format == "test_format"
        assert parameters.input.title_column == "test_title"
        assert parameters.input.type == PipelineInputType.text
        assert parameters.llm.api_base == "http://some/base"
        assert parameters.llm.api_key == "test"
        assert parameters.llm.api_version == "v1234"
        assert parameters.llm.concurrent_requests == 12
        assert parameters.llm.deployment_name == "model-deployment-name-x"
        assert parameters.llm.max_retries == 312
        assert parameters.llm.max_retry_wait == 0.1122
        assert parameters.llm.max_tokens == 15000
        assert parameters.llm.model == "test-llm"
        assert parameters.llm.model_supports_json
        assert parameters.llm.organization == "test_org"
        assert parameters.llm.proxy == "http://some/proxy"
        assert parameters.llm.request_timeout == 12.7
        assert parameters.llm.requests_per_minute == 900
        assert parameters.llm.sleep_on_rate_limit_recommendation is False
        assert parameters.llm.tokens_per_minute == 8000
        assert parameters.llm.type == "azure_openai_chat"
        assert parameters.parallelization.num_threads == 987
        assert parameters.parallelization.stagger == 0.123
        assert parameters.reporting.base_dir == "/some/reporting/dir"
        assert parameters.reporting.connection_string == "test_cs2"
        assert parameters.reporting.container_name == "test_cn2"
        assert parameters.reporting.type == PipelineReportingType.blob
        assert parameters.skip_workflows == ["a", "b", "c"]
        assert parameters.snapshots.graphml
        assert parameters.snapshots.raw_entities
        assert parameters.snapshots.top_level_nodes
        assert parameters.storage.base_dir == "/some/storage/dir"
        assert parameters.storage.connection_string == "test_cs"
        assert parameters.storage.container_name == "test_cn"
        assert parameters.storage.type == PipelineStorageType.blob
        assert parameters.summarize_descriptions.max_length == 12345
        assert (
            parameters.summarize_descriptions.prompt
            == "tests/unit/indexing/default_config/prompt-d.txt"
        )
        assert parameters.umap.enabled

    @mock.patch.dict(os.environ, {"API_KEY_X": "test"}, clear=True)
    def test_create_parameters(self) -> None:
        parameters = default_config_parameters(
            DefaultConfigParametersInputModel(
                llm=LLMParametersInputModel(api_key="${API_KEY_X}", model="test-llm"),
                storage=StorageConfigInputModel(
                    type=PipelineStorageType.blob,
                    connection_string="test_cs",
                    container_name="test_cn",
                    base_dir="/some/storage/dir",
                ),
                cache=CacheConfigInputModel(
                    type=PipelineCacheType.blob,
                    connection_string="test_cs1",
                    container_name="test_cn1",
                    base_dir="/some/cache/dir",
                ),
                reporting=ReportingConfigInputModel(
                    type=PipelineReportingType.blob,
                    connection_string="test_cs2",
                    container_name="test_cn2",
                    base_dir="/some/reporting/dir",
                ),
                input=InputConfigInputModel(
                    type=PipelineInputType.text,
                    file_encoding="utf-16",
                    document_attribute_columns=["test1", "test2"],
                    base_dir="/some/input/dir",
                    connection_string="input_cs",
                    container_name="input_cn",
                    file_pattern=".*\\test\\.txt$",
                    source_column="test_source",
                    text_column="test_text",
                    timestamp_column="test_timestamp",
                    timestamp_format="test_format",
                    title_column="test_title",
                    storage_type="blob",
                ),
                embed_graph=EmbedGraphConfigInputModel(
                    enabled=True,
                    num_walks=5_000_000,
                    iterations=878787,
                    random_seed=10101,
                    walk_length=555111,
                ),
                embeddings=TextEmbeddingConfigInputModel(
                    batch_size=1_000_000,
                    batch_max_tokens=8000,
                    skip=["a1", "b1", "c1"],
                    llm=LLMParametersInputModel(model="text-embedding-2"),
                ),
                chunks=ChunkingConfigInputModel(
                    size=500, overlap=12, group_by_columns=["a", "b"]
                ),
                snapshots=SnapshotsConfigInputModel(
                    graphml=True,
                    raw_entities=True,
                    top_level_nodes=True,
                ),
                entity_extraction=EntityExtractionConfigInputModel(
                    max_gleanings=112,
                    entity_types=["cat", "dog", "elephant"],
                    prompt="entity_extraction_prompt_file.txt",
                ),
                summarize_descriptions=SummarizeDescriptionsConfigInputModel(
                    max_length=12345, prompt="summarize_prompt_file.txt"
                ),
                community_reports=CommunityReportsConfigInputModel(
                    max_length=23456,
                    prompt="community_report_prompt_file.txt",
                    max_input_length=12345,
                ),
                claim_extraction=ClaimExtractionConfigInputModel(
                    description="test 123",
                    max_gleanings=5000,
                    prompt="claim_extraction_prompt_file.txt",
                ),
                cluster_graph=ClusterGraphConfigInputModel(
                    max_cluster_size=123,
                ),
                umap=UmapConfigInputModel(enabled=True),
                encoding_model="test123",
                skip_workflows=["a", "b", "c"],
            ),
            ".",
        )

        assert parameters.cache.base_dir == "/some/cache/dir"
        assert parameters.cache.connection_string == "test_cs1"
        assert parameters.cache.container_name == "test_cn1"
        assert parameters.cache.type == PipelineCacheType.blob
        assert parameters.chunks.group_by_columns == ["a", "b"]
        assert parameters.chunks.overlap == 12
        assert parameters.chunks.size == 500
        assert parameters.claim_extraction.description == "test 123"
        assert parameters.claim_extraction.max_gleanings == 5000
        assert parameters.claim_extraction.prompt == "claim_extraction_prompt_file.txt"
        assert parameters.cluster_graph.max_cluster_size == 123
        assert parameters.community_reports.max_input_length == 12345
        assert parameters.community_reports.max_length == 23456
        assert parameters.community_reports.prompt == "community_report_prompt_file.txt"
        assert parameters.embed_graph.enabled
        assert parameters.embed_graph.iterations == 878787
        assert parameters.embed_graph.num_walks == 5_000_000
        assert parameters.embed_graph.random_seed == 10101
        assert parameters.embed_graph.walk_length == 555111
        assert parameters.embeddings.batch_max_tokens == 8000
        assert parameters.embeddings.batch_size == 1_000_000
        assert parameters.embeddings.llm.model == "text-embedding-2"
        assert parameters.embeddings.skip == ["a1", "b1", "c1"]
        assert parameters.encoding_model == "test123"
        assert parameters.entity_extraction.entity_types == ["cat", "dog", "elephant"]
        assert parameters.entity_extraction.max_gleanings == 112
        assert (
            parameters.entity_extraction.prompt == "entity_extraction_prompt_file.txt"
        )
        assert parameters.input.base_dir == "/some/input/dir"
        assert parameters.input.connection_string == "input_cs"
        assert parameters.input.container_name == "input_cn"
        assert parameters.input.document_attribute_columns == ["test1", "test2"]
        assert parameters.input.file_encoding == "utf-16"
        assert parameters.input.file_pattern == ".*\\test\\.txt$"
        assert parameters.input.source_column == "test_source"
        assert parameters.input.storage_type == "blob"
        assert parameters.input.text_column == "test_text"
        assert parameters.input.timestamp_column == "test_timestamp"
        assert parameters.input.timestamp_format == "test_format"
        assert parameters.input.title_column == "test_title"
        assert parameters.input.type == PipelineInputType.text
        assert parameters.llm.api_key == "test"
        assert parameters.llm.model == "test-llm"
        assert parameters.reporting.base_dir == "/some/reporting/dir"
        assert parameters.reporting.connection_string == "test_cs2"
        assert parameters.reporting.container_name == "test_cn2"
        assert parameters.reporting.type == PipelineReportingType.blob
        assert parameters.skip_workflows == ["a", "b", "c"]
        assert parameters.snapshots.graphml
        assert parameters.snapshots.raw_entities
        assert parameters.snapshots.top_level_nodes
        assert parameters.storage.base_dir == "/some/storage/dir"
        assert parameters.storage.connection_string == "test_cs"
        assert parameters.storage.container_name == "test_cn"
        assert parameters.storage.type == PipelineStorageType.blob
        assert parameters.summarize_descriptions.max_length == 12345
        assert parameters.summarize_descriptions.prompt == "summarize_prompt_file.txt"
        assert parameters.umap.enabled

    @mock.patch.dict(
        os.environ,
        {"GRAPHRAG_API_KEY": "test"},
        clear=True,
    )
    def test_default_values(self) -> None:
        parameters = default_config_parameters()
        assert parameters.async_mode == DEFAULT_ASYNC_MODE
        assert parameters.cache.base_dir == DEFAULT_CACHE_BASE_DIR
        assert parameters.cache.type == DEFAULT_CACHE_TYPE
        assert parameters.cache.base_dir == DEFAULT_CACHE_BASE_DIR
        assert parameters.chunks.group_by_columns == DEFAULT_CHUNK_GROUP_BY_COLUMNS
        assert parameters.chunks.overlap == DEFAULT_CHUNK_OVERLAP
        assert parameters.chunks.size == DEFAULT_CHUNK_SIZE
        assert parameters.claim_extraction.description == DEFAULT_CLAIM_DESCRIPTION
        assert parameters.claim_extraction.max_gleanings == DEFAULT_CLAIM_MAX_GLEANINGS
        assert (
            parameters.community_reports.max_input_length
            == DEFAULT_COMMUNITY_REPORT_MAX_INPUT_LENGTH
        )
        assert (
            parameters.community_reports.max_length
            == DEFAULT_COMMUNITY_REPORT_MAX_LENGTH
        )
        assert (
            parameters.embeddings.batch_max_tokens == DEFAULT_EMBEDDING_BATCH_MAX_TOKENS
        )
        assert parameters.embeddings.batch_size == DEFAULT_EMBEDDING_BATCH_SIZE
        assert parameters.embeddings.llm.model == DEFAULT_EMBEDDING_MODEL
        assert parameters.embeddings.target == DEFAULT_EMBEDDING_TARGET
        assert parameters.embeddings.llm.type == DEFAULT_EMBEDDING_TYPE
        assert (
            parameters.embeddings.llm.requests_per_minute
            == DEFAULT_LLM_REQUESTS_PER_MINUTE
        )
        assert (
            parameters.embeddings.llm.tokens_per_minute == DEFAULT_LLM_TOKENS_PER_MINUTE
        )
        assert (
            parameters.embeddings.llm.sleep_on_rate_limit_recommendation
            == DEFAULT_LLM_SLEEP_ON_RATE_LIMIT_RECOMMENDATION
        )
        assert (
            parameters.entity_extraction.entity_types
            == DEFAULT_ENTITY_EXTRACTION_ENTITY_TYPES
        )
        assert (
            parameters.entity_extraction.max_gleanings
            == DEFAULT_ENTITY_EXTRACTION_MAX_GLEANINGS
        )
        assert parameters.encoding_model == DEFAULT_ENCODING_MODEL
        assert parameters.input.base_dir == DEFAULT_INPUT_BASE_DIR
        assert parameters.input.file_pattern == DEFAULT_INPUT_CSV_PATTERN
        assert parameters.input.file_encoding == DEFAULT_INPUT_FILE_ENCODING
        assert parameters.input.storage_type == DEFAULT_INPUT_STORAGE_TYPE
        assert parameters.input.base_dir == DEFAULT_INPUT_BASE_DIR
        assert parameters.input.text_column == DEFAULT_INPUT_TEXT_COLUMN
        assert parameters.input.type == DEFAULT_INPUT_TYPE
        assert parameters.llm.concurrent_requests == DEFAULT_LLM_CONCURRENT_REQUESTS
        assert parameters.llm.max_retries == DEFAULT_LLM_MAX_RETRIES
        assert parameters.llm.max_retry_wait == DEFAULT_LLM_MAX_RETRY_WAIT
        assert parameters.llm.max_tokens == DEFAULT_LLM_MAX_TOKENS
        assert parameters.llm.model == DEFAULT_LLM_MODEL
        assert parameters.llm.request_timeout == DEFAULT_LLM_REQUEST_TIMEOUT
        assert parameters.llm.requests_per_minute == DEFAULT_LLM_REQUESTS_PER_MINUTE
        assert parameters.llm.tokens_per_minute == DEFAULT_LLM_TOKENS_PER_MINUTE
        assert (
            parameters.llm.sleep_on_rate_limit_recommendation
            == DEFAULT_LLM_SLEEP_ON_RATE_LIMIT_RECOMMENDATION
        )
        assert parameters.llm.type == DEFAULT_LLM_TYPE
        assert parameters.cluster_graph.max_cluster_size == DEFAULT_MAX_CLUSTER_SIZE
        assert parameters.embed_graph.enabled == DEFAULT_NODE2VEC_IS_ENABLED
        assert parameters.embed_graph.iterations == DEFAULT_NODE2VEC_ITERATIONS
        assert parameters.embed_graph.num_walks == DEFAULT_NODE2VEC_NUM_WALKS
        assert parameters.embed_graph.random_seed == DEFAULT_NODE2VEC_RANDOM_SEED
        assert parameters.embed_graph.walk_length == DEFAULT_NODE2VEC_WALK_LENGTH
        assert parameters.embed_graph.window_size == DEFAULT_NODE2VEC_WINDOW_SIZE
        assert (
            parameters.parallelization.num_threads
            == DEFAULT_PARALLELIZATION_NUM_THREADS
        )
        assert parameters.parallelization.stagger == DEFAULT_PARALLELIZATION_STAGGER
        assert parameters.reporting.type == DEFAULT_REPORTING_TYPE
        assert parameters.reporting.base_dir == DEFAULT_REPORTING_BASE_DIR
        assert parameters.snapshots.graphml == DEFAULT_SNAPSHOTS_GRAPHML
        assert parameters.snapshots.raw_entities == DEFAULT_SNAPSHOTS_RAW_ENTITIES
        assert parameters.snapshots.top_level_nodes == DEFAULT_SNAPSHOTS_TOP_LEVEL_NODES
        assert parameters.storage.base_dir == DEFAULT_STORAGE_BASE_DIR
        assert parameters.storage.type == DEFAULT_STORAGE_TYPE
        assert parameters.umap.enabled == DEFAULT_UMAP_ENABLED

    @mock.patch.dict(
        os.environ,
        {"GRAPHRAG_API_KEY": "test"},
        clear=True,
    )
    def test_prompt_file_reading(self):
        config = default_config_parameters({
            "entity_extraction": {
                "prompt": "tests/unit/indexing/default_config/prompt-a.txt"
            },
            "claim_extraction": {
                "prompt": "tests/unit/indexing/default_config/prompt-b.txt"
            },
            "community_reports": {
                "prompt": "tests/unit/indexing/default_config/prompt-c.txt"
            },
            "summarize_descriptions": {
                "prompt": "tests/unit/indexing/default_config/prompt-d.txt"
            },
        })
        strategy = config.entity_extraction.resolved_strategy(".", "abc123")
        assert strategy["extraction_prompt"] == "Hello, World! A"
        assert strategy["encoding_name"] == "abc123"

        strategy = config.claim_extraction.resolved_strategy(".")
        assert strategy["extraction_prompt"] == "Hello, World! B"

        strategy = config.community_reports.resolved_strategy(".")
        assert strategy["extraction_prompt"] == "Hello, World! C"

        strategy = config.summarize_descriptions.resolved_strategy(".")
        assert strategy["summarize_prompt"] == "Hello, World! D"


@mock.patch.dict(
    os.environ,
    {
        "PIPELINE_LLM_API_KEY": "test",
        "PIPELINE_LLM_API_BASE": "http://test",
        "PIPELINE_LLM_API_VERSION": "v1",
        "PIPELINE_LLM_MODEL": "test-llm",
        "PIPELINE_LLM_DEPLOYMENT_NAME": "test",
    },
    clear=True,
)
def test_yaml_load_e2e():
    config_dict = yaml.safe_load(
        """
input:
  type: text

llm:
  type: azure_openai_chat
  api_key: ${PIPELINE_LLM_API_KEY}
  api_base: ${PIPELINE_LLM_API_BASE}
  api_version: ${PIPELINE_LLM_API_VERSION}
  model: ${PIPELINE_LLM_MODEL}
  deployment_name: ${PIPELINE_LLM_DEPLOYMENT_NAME}
  model_supports_json: True
  tokens_per_minute: 80000
  requests_per_minute: 900
  thread_count: 50
  concurrent_requests: 25
"""
    )
    # create default configuration pipeline parameters from the custom settings
    model = config_dict
    parameters = default_config_parameters(model, ".")

    assert parameters.llm.api_key == "test"
    assert parameters.llm.model == "test-llm"
    assert parameters.llm.api_base == "http://test"
    assert parameters.llm.api_version == "v1"
    assert parameters.llm.deployment_name == "test"

    # generate the pipeline from the default parameters
    pipeline_config = default_config(parameters, True)

    config_str = pipeline_config.model_dump_json()
    assert "${PIPELINE_LLM_API_KEY}" not in config_str
    assert "${PIPELINE_LLM_API_BASE}" not in config_str
    assert "${PIPELINE_LLM_API_VERSION}" not in config_str
    assert "${PIPELINE_LLM_MODEL}" not in config_str
    assert "${PIPELINE_LLM_DEPLOYMENT_NAME}" not in config_str<|MERGE_RESOLUTION|>--- conflicted
+++ resolved
@@ -77,7 +77,7 @@
     DEFAULT_LLM_TOKENS_PER_MINUTE,
     DEFAULT_LLM_TYPE,
     DEFAULT_MAX_CLUSTER_SIZE,
-    DEFAULT_NODE2VEC_IS_ENABLED,
+    DEFAULT_NODE2VEC_ENABLED,
     DEFAULT_NODE2VEC_ITERATIONS,
     DEFAULT_NODE2VEC_NUM_WALKS,
     DEFAULT_NODE2VEC_RANDOM_SEED,
@@ -457,14 +457,10 @@
         )
         assert parameters.cluster_graph.max_cluster_size == 123
         assert parameters.community_reports.max_length == 23456
-<<<<<<< HEAD
         assert (
             parameters.community_reports.prompt
             == "tests/unit/indexing/default_config/prompt-b.txt"
         )
-=======
-        assert parameters.community_reports.prompt == "Hello, World! B"
->>>>>>> fb45f407
         assert parameters.embed_graph.enabled
         assert parameters.embed_graph.iterations == 878787
         assert parameters.embed_graph.num_walks == 5_000_000
@@ -764,7 +760,7 @@
         )
         assert parameters.llm.type == DEFAULT_LLM_TYPE
         assert parameters.cluster_graph.max_cluster_size == DEFAULT_MAX_CLUSTER_SIZE
-        assert parameters.embed_graph.enabled == DEFAULT_NODE2VEC_IS_ENABLED
+        assert parameters.embed_graph.enabled == DEFAULT_NODE2VEC_ENABLED
         assert parameters.embed_graph.iterations == DEFAULT_NODE2VEC_ITERATIONS
         assert parameters.embed_graph.num_walks == DEFAULT_NODE2VEC_NUM_WALKS
         assert parameters.embed_graph.random_seed == DEFAULT_NODE2VEC_RANDOM_SEED
