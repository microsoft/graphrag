--- conflicted
+++ resolved
@@ -80,27 +80,6 @@
     mock_split_text.assert_called_once_with(text=text, tokenizer=mocked_tokenizer)
 
 
-<<<<<<< HEAD
-def test_encode_basic():
-    splitter = TokenTextSplitter()
-    result = splitter.encode("abc def")
-    assert result == [26682, 1056], "Encoding failed to return expected tokens"
-
-
-def test_num_tokens_empty_input():
-    splitter = TokenTextSplitter()
-    result = splitter.num_tokens("")
-
-    assert result == 0, "Token count for empty input should be 0"
-
-
-def test_model_name():
-    splitter = TokenTextSplitter(model_name="gpt-4o")
-    result = splitter.encode("abc def")
-
-    assert result == [26682, 1056], "Encoding failed to return expected tokens"
-
-
 @mock.patch("tiktoken.encoding_for_model", side_effect=KeyError)
 @mock.patch("tiktoken.get_encoding")
 def test_model_name_exception(mock_get_encoding, mock_encoding_for_model):
@@ -112,8 +91,6 @@
     mock_encoding_for_model.assert_called_once_with("mock_model")
 
 
-=======
->>>>>>> 9bc899fe
 def test_split_single_text_on_tokens():
     text = "This is a test text, meaning to be taken seriously by this test only."
     mocked_tokenizer = MockTokenizer()
