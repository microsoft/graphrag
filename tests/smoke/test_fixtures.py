--- conflicted
+++ resolved
@@ -136,11 +136,7 @@
             "index",
             "--verbose" if debug else None,
             "--root",
-<<<<<<< HEAD
-            str(root.absolute().resolve()),
-=======
             root.resolve().as_posix(),
->>>>>>> d6e6f5c0
             "--reporter",
             "print",
         ]
@@ -233,11 +229,7 @@
             "poe",
             "query",
             "--root",
-<<<<<<< HEAD
-            str(root.absolute().resolve()),
-=======
             root.resolve().as_posix(),
->>>>>>> d6e6f5c0
             "--method",
             query_config["method"],
             "--community-level",
